"""
Fabric file for installing NGAS servers

Test deployment on EC2 is simple as it only runs on one server
fab test_deploy

The tasks can be used individually and thus allow installations in very
diverse situations.

For a full deployment on AWS use the command

fab test_deploy

For a local installation under a normal user without sudo access

fab -u `whoami` -H <IP address> user_deploy

For a remote installation under non-default user ngas-user using a
non-default source directory for the installation you can use. This
installation is using a different (sudo) user on the target machine
to run the installation.

fab -u sudo_user -H <IP address> user_deploy --set APP_USERS=ngas-user,src_dir=/tmp/ngas_test

Please also refer to the INSTALL document in the root directory of the NGAS source tree.
"""
import glob

import boto, boto.ec2
import os
import time, urllib, inspect

from fabric.api import put, env, require, local, task
from fabric.api import run as frun
from fabric.api import sudo as fsudo
from fabric.state import output
from fabric.context_managers import cd, hide, settings, warn_only
from fabric.contrib.console import confirm
from fabric.contrib.files import append, sed, comment
from fabric.contrib.project import rsync_project
from fabric.decorators import task, serial
from fabric.operations import prompt
from fabric.utils import puts, abort, fastprint
from fabric.exceptions import NetworkError
from fabric.colors import *

# FILTER = 'The cray-mpich2 module is now deprecated and will be removed in a future release.\r\r\nPlease use the cray-mpich module.'

#@task
def run(*args, **kwargs):
    with hide('running'):
        FILTER = frun('echo', quiet=True)  # This should not return anything
        com = list(args)[0]
        com = 'unset PYTHONPATH; {0}'.format(com)
        puts('Executing: {0}'.format(com))
        res = frun(com, quiet=False, **kwargs)
        res = res.replace(FILTER,'')
#        puts('Result: {0}'.format(res))
    return res

#@task
def sudo(*args, **kwargs):
    with hide('running'):
        FILTER = frun('echo', quiet=True)  # This should not return anything
        com = list(args)[0]
        com = 'unset PYTHONPATH; {0}'.format(com)
        puts('Executing: {0}'.format(com))
    res = fsudo(com, quiet=True, **kwargs)
    res = res.replace(FILTER, '')
    res = res.replace('\n','')
    res = res.replace('\r','')
#    puts('Result: {0}'.format(res))
    return res

#Defaults
thisDir = os.path.dirname(os.path.realpath(__file__))
if not env.has_key('mykeys') and not env.has_key('okeys'): 
    env.okeys = env.keys() # save original keys


#### This should be replaced by another key and security group
AWS_REGION = 'us-east-1'
AWS_PROFILE = 'NGAS'
KEY_NAME = 'icrar_ngas'
AWS_KEY = os.path.expanduser('~/.ssh/{0}.pem'.format(KEY_NAME))
SECURITY_GROUPS = ['NGAS'] # Security group allows SSH and other ports


BRANCH = 'master'    # this is controlling which branch is used in git clone
USERNAME = 'ec2-user'
POSTFIX = False
AMI_IDs = {
           'Amazon':'ami-7c807d14', 
           'CentOS': 'ami-8997afe0',
           'Old_CentOS':'ami-aecd60c7', 
           'SLES-SP2':'ami-e8084981',
           'SLES-SP3':'ami-c08fcba8'
           }
AMI_NAME = 'Amazon'
AMI_ID = AMI_IDs[AMI_NAME]
INSTANCE_NAME = 'NGAS_{0}'
INSTANCE_TYPE = 't1.micro'
INSTANCES_FILE = os.path.expanduser('~/.aws/aws_instances')
env.instance_id = 'UNKNOWN' # preset
ELASTIC_IP = 'False'
USERS = ['ngas']
APP_PYTHON_VERSION = '2.7'
APP_PYTHON_URL = 'https://www.python.org/ftp/python/2.7.9/Python-2.7.9.tgz'
APP_DIR = 'ngas_rt' #NGAS runtime directory
INIT_SRC_T = '{0}/src/ngamsStartup/ngamsServer.init.sh' # Template for init source file.
INIT_TRG = '/etc/init.d/ngamsServer'
APP_CONF = 'ngamsServer.conf'
MACPORT_DIR = '/opt/local' # The directory under which 'port' installs stuff

# the following can be set on the command line in order to clone from git.
GITUSER = '' 
GITREPO = ''
# GITUSER = 'icrargit'
# GITREPO = 'gitsrv.icrar.org:ngas'

SUPPORTED_OS_LINUX = [
                      'Amazon Linux',
                      'Amazon',
                      'CentOS',
                      'Ubuntu',
                      'Debian',
                      'Suse',
                      'SUSE',
                      'SLES-SP2',
                      'SLES-SP3'
]

SUPPORTED_OS_MAC = [
                    'Darwin',
]

SUPPORTED_OS = []
SUPPORTED_OS.extend(SUPPORTED_OS_LINUX)
SUPPORTED_OS.extend(SUPPORTED_OS_MAC)

YUM_PACKAGES = [
   'python27-devel',
   'python-devel',
   'git',
   'autoconf',
   'libtool',
   'zlib-devel',
   'db4-devel',
   'libdb-devel',
   'gdbm-devel',
   'readline-devel',
   'sqlite-devel',
   'make',
   'gcc',
   'postfix',
   'openssl-devel.x86_64',
   'wget.x86_64',
   'postgresql-devel.x86_64',
   'patch',
]

APT_PACKAGES = [
        'libtool',
        'autoconf',
        'zlib1g-dbg',
        'libzlcore-dev',
        'libdb-dev',
        'libgdbm-dev',
        'libreadline-dev',
        'libssl-dev',
        'sqlite3',
        'libsqlite3-dev',
        'postgresql-client',
        'patch',
        'python-dev',
        'libdb5.3-dev',
                ]

SLES_PACKAGES = [
                 'git',
                 'automake',
                 'autoconf',
                 'libtool',
                 'zlib',
                 'zlib-devel',
                 'gdbm-devel',
                 'readline-devel',
                 'sqlite3-devel',
                 'make',
                 'postfix',
                 'openssl-devel',
                 'wget',
                 'libdb-4_5',
                 'libdb-4_5-devel',
                 'gcc',
                 'postgresql-devel',
                 'patch'
                 ]

BREW_PACKAGES = [
                 'wget',
                 'berkeley-db',
                 'libtool',
                 'automake',
                 'autoconf'
                 ]

PORT_PACKAGES = [
                 'wget',
                 'db60',
                 'libtool',
                 'automake',
                 'autoconf',
                 ]


PYTHON_PACKAGES = [
        'zc.buildout',
        'pycrypto',
        'paramiko',
        'Fabric',
        'boto',
        'markup',
        'egenix-mx-base',
        'bsddb3',
        'bottle',
        ]


PUBLIC_KEYS = os.path.expanduser('~/.ssh')
# WEB_HOST = 0
# UPLOAD_HOST = 1
# DOWNLOAD_HOST = 2

@task
def set_env(hideing='nothing', display=False):

    output.update({'nothing':[]}) # enable hideing nothing
    with hide(hideing):
        puts(blue("\n***** Entering task {0} *****\n".format(inspect.stack()[0][3])))
    
        # Avoid multiple calls of set_env for most things
        if env.has_key('environment_already_set') and env.environment_already_set: 
            puts('Environment already established.')
            if check_aws_meta() and env.instance_id == 'UNKNOWN': # is this an AWS instance? 
                get_instance_id()
            elif env.instance_id == 'UNKNOWN': # not an AWS instance
                env.instance_id = 'N/A'
            if env.HOME[0] == '~' and check_user(env.APP_USERS[0]):
                with settings(user = env.APP_USERS[0]):
                    env.HOME = run("echo $HOME") # always set to $HOME of APP_USERS[0]
                env.PREFIX = env.HOME
                env.APP_DIR_ABS = '{0}/{1}'.format(env.PREFIX, APP_DIR)
        else:  # first time in set_env
        # puts(env)
            env.keepalive = 15
            env.connection_attempts = 5
            if not env.has_key('key_filename') or not env.key_filename:
                env.key_filename = AWS_KEY
            else:
                puts(red("SSH key_filename: {0}".format(env.key_filename)))        
            if not env.has_key('GITUSER') or not env.GITUSER:
                env.GITUSER = GITUSER
            if not env.has_key('GITREPO') or not env.GITREPO:
                env.GITREPO = GITREPO
            if not env.has_key('BRANCH') or not env.BRANCH:
                env.BRANCH = BRANCH
            if not env.has_key('postfix') or not env.postfix:
                env.postfix = POSTFIX
            if not env.has_key('user') or not env.user:
                env.user = USERNAME
            if not env.has_key('APP_USERS') or not env.APP_USERS:
                env.APP_USERS = USERS
            if type(env.APP_USERS) == type(''): # if its just a string
                print "USERS preset to {0}".format(env.APP_USERS)
                env.APP_USERS = [env.APP_USERS] # change the type                        
            if not env.has_key('src_dir') or not env.src_dir:
                env.src_dir = thisDir + '/../'
            if not env.has_key('hosts') or env.hosts:
                env.hosts = [env.host_string]
            if not env.has_key('HOME') or not env.HOME:
                if not check_user(env.APP_USERS[0]): #preset if user does not exist
                    env.HOME = '~{0}'.format(env.APP_USERS[0])
                else:
                    with settings(user=env.APP_USERS[0]):
                        env.HOME = run('echo $HOME')
            if not env.has_key('PREFIX') or env.PREFIX[0] == '~' or not env.PREFIX:
                env.PREFIX = env.HOME
            if not env.has_key('APP_DIR_ABS') or env.APP_DIR_ABS[0] == '~' \
            or not env.APP_DIR_ABS:
                env.APP_DIR_ABS = '{0}/{1}'.format(env.PREFIX, APP_DIR)
                env.APP_DIR = APP_DIR
            else:
                env.APP_DIR = env.APP_DIR_ABS.split('/')[-1]
            if not env.has_key('APP_CONF') or not env.APP_CONF:
                env.APP_CONF = APP_CONF
            if not env.has_key('INIT_SRC') or not env.INIT_SRC:
                env.INIT_SRC = INIT_SRC_T.format(env.APP_DIR_ABS)
            if not env.has_key('AWS_PROFILE') or not env.AWS_PROFILE:
                env.AWS_PROFILE = AWS_PROFILE
            if not env.has_key('INIT_TRG') or not env.INIT_TRG:
                env.INIT_TRG = INIT_TRG
            if not env.has_key('force') or not env.force:
                env.force = 0
            if not env.has_key('standalone') or not env.standalone:
                env.standalone = 0
            if not env.has_key('AMI_NAME') or not env.AMI_NAME:
                env.AMI_NAME = 'Amazon'
            if env.AMI_NAME in ['CentOS', 'SLES']:
                env.user = 'root'
            get_linux_flavor()
            if check_aws_meta(): # is this an AWS instance? 
                get_instance_id()
            else:
                env.instance_id = 'N/A'
        
            env.nprocs = 1
            if env.linux_flavor in SUPPORTED_OS_LINUX:
                env.nprocs = int(run('grep -c processor /proc/cpuinfo'))
        
            nkeys = env.keys()
            env.mykeys = set(nkeys).difference(env.okeys)
            env.environment_already_set = True
        
    if display == 'all':
        print_env(all=True)
    elif len(str(display)) > 0:
        print_env()
    return

@task
def print_env(force=False, all=False):
    """
    Task prints the current fabric environment variables.
    
    force, if set, calls set_env again
    all, if set, prints all variables instead of the private ones
    """
    puts(blue("\n***** Entering task {0} *****\n".format(inspect.stack()[0][3])))
    if not env.has_key('mykeys') or force:
        print blue('Calling set_env. This will take a moment...')
        with settings(environment_already_set = False):
            set_env(hideing='everything')
    print blue('Private variables:')
    for k in env.mykeys:
        if k not in ['okeys','mykeys']:
            print '{0:50s}>>>{1:>50s}'.format(k,repr(env[k]))
    if all:
        print blue('\nStandard FABRIC variables:')
        for k in env.okeys():
            if k not in ['okeys','mykeys']:
                print '{0:50s}>>>{1:>50s}'.format(k,repr(env[k]))
    puts(green("\n******** Task {0} finished!********\n".format(inspect.stack()[0][3])))
        

@task
def whatsmyip():
    """
    Returns the external IP address of the host running fab.
    
    NOTE: This is only used for EC2 setups, thus it is assumed
    that the host is on-line.
    """
    puts(blue("\n***** Entering task {0} *****\n".format(inspect.stack()[0][3])))
    whatismyip = 'http://bot.whatismyipaddress.com/'
    try:
        myip = urllib.urlopen(whatismyip).readlines()[0]
    except:
        puts(red('Unable to derive IP through {0}'.format(whatismyip)))
        myip = '127.0.0.1'
    puts(green('IpAddress = "{0}"'.format(myip)))

    return myip

@task
def check_ssh():
    """
    Check availability of SSH on HOST
    """
    puts(blue("\n***** Entering task {0} *****\n".format(inspect.stack()[0][3])))

    if not env.has_key('key_filename') or not env.key_filename:
        env.key_filename = AWS_KEY
    else:
        puts(red("SSH key_filename: {0}".format(env.key_filename)))        
    if not env.has_key('user') or not env.user:
        env.user = USERNAME
    else:
        puts(red("SSH user name: {0}".format(env.user)))                

    ssh_available = False
    ntries = 10
    tries = 0
    t_sleep = 30
    while tries < ntries and not ssh_available:
        try:
            run("echo 'Is SSH working?'", combine_stderr=True)
            ssh_available = True
            puts(green("SSH is working!"))
        except NetworkError:
            puts(red("SSH is NOT working after {0} seconds!".format(str(tries*t_sleep))))
            tries += 1
            time.sleep(t_sleep)

def check_aws_meta():
    """
    Tasks checks the availability of the AWS meta data service.
    This is used to figure out whether a specific node is an
    AWS instance or not.
    """
    res = run('curl --connect-timeout 2 http://169.254.169.254/latest/meta-data/ami-id > /dev/null 2>&1; if [ $? -eq 0 ]; then echo 1; else echo 0; fi')
    IP = '169.254.169.254'
    if res == '0':
        return False
    else:
        return True


@task
def create_key_pair():
    """
    Create the AWS_KEY if it does not exist already and copies it into ~/.ssh
    """
    puts(blue("\n***** Entering task {0} *****\n".format(inspect.stack()[0][3])))
    if not env.has_key('AWS_PROFILE') or not env.AWS_PROFILE:
        env.AWS_PROFILE = AWS_PROFILE
    conn = boto.ec2.connect_to_region(AWS_REGION, profile_name=env.AWS_PROFILE)
    kp = conn.get_key_pair(KEY_NAME)
    if not kp:
        kp = conn.create_key_pair(KEY_NAME)
        kp.save('~/.ssh/')
        puts(green("\n******** KEY_PAIR created and written!********\n"))
    else:
        puts(green("\n******** KEY_PAIR retrieved********\n"))
        keyFile = os.path.expanduser(AWS_KEY)
        if not os.path.exists(keyFile):
            puts("Key file doesn't exist, creating new key in the server")
            conn.delete_key_pair(KEY_NAME)
            kp = conn.create_key_pair(KEY_NAME)
            kp.save('~/.ssh/')
            puts(green("\n******** KEY_PAIR created and written!********\n"))

    puts(green("\n******** Task {0} finished!********\n".\
        format(inspect.stack()[0][3])))
    conn.close()
    return



def create_instance(names, use_elastic_ip, public_ips):
    """Create the EC2 instance

    :param names: the name to be used for this instance
    :type names: list of strings
    :param boolean use_elastic_ip: is this instance to use an Elastic IP address

    :rtype: string
    :return: The public host name of the AWS instance
    """

    puts('Creating instances {0} [{1}:{2}]'.format(names, use_elastic_ip, public_ips))
    number_instances = len(names)
    if number_instances != len(public_ips):
        abort('The lists do not match in length')

    # This relies on a ~/.boto file holding the '<aws access key>', '<aws secret key>'
    conn = boto.ec2.connect_to_region(AWS_REGION, profile_name=env.AWS_PROFILE)

    if use_elastic_ip:
        # Disassociate the public IP
        for public_ip in public_ips:
            if not conn.disassociate_address(public_ip=public_ip):
                abort('Could not disassociate the IP {0}'.format(public_ip))

    reservations = conn.run_instances(AMI_IDs[env.AMI_NAME], instance_type=INSTANCE_TYPE, \
                                    key_name=KEY_NAME, security_groups=SECURITY_GROUPS,\
                                    min_count=number_instances, max_count=number_instances)
    instances = reservations.instances
    # Sleep so Amazon recognizes the new instance
    for i in range(4):
        fastprint('.')
        time.sleep(5)

    # Are we running yet?
    iid = []
    for i in range(number_instances):
        iid.append(instances[i].id)

    stat = conn.get_all_instance_status(iid)
    running = [x.state_name=='running' for x in stat]
    puts('\nWaiting for instances to be fully available:\n')
    while sum(running) != number_instances:
        fastprint('.')
        time.sleep(5)
        stat = conn.get_all_instance_status(iid)
        running = [x.state_name=='running' for x in stat]
    puts('.') #enforce the line-end

    # Local user and host
    userAThost = os.environ['USER'] + '@' + whatsmyip()

    # Tag the instance
    for i in range(number_instances):
        conn.create_tags([instances[i].id], {'Name': names[i], 
                                             'Created By':userAThost,
                                             })

    # Associate the IP if needed
    if use_elastic_ip:
        for i in range(number_instances):
            puts('Current DNS name is {0}. About to associate the Elastic IP'.format(instances[i].dns_name))
            if not conn.associate_address(instance_id=instances[i].id, public_ip=public_ips[i]):
                abort('Could not associate the IP {0} to the instance {1}'.format(public_ips[i], instances[i].id))

    # Load the new instance data as the dns_name may have changed
    host_names = []
    for i in range(number_instances):
        instances[i].update(True)
<<<<<<< HEAD
        print_instance(instances[i])
=======
        puts('Current DNS name is {0} after associating the Elastic IP'.format(instances[i].dns_name))
        puts('Instance ID is {0}'.format(instances[i].id))
        print blue('In order to terminate this instance you can call:')
        print blue('fab terminate:instance_id={0}'.format(instances[i].id))
>>>>>>> 9168ac3e
        host_names.append(str(instances[i].dns_name))

    # The instance is started, but not useable (yet)
    puts('Started the instance(s) now waiting for the SSH daemon to start.')
    env.host_string = host_names[0]
    check_ssh()
    return host_names


def to_boolean(choice, default=False):
    """Convert the yes/no to true/false

    :param choice: the text string input
    :type choice: string
    """
    valid = {"yes":True,   "y":True,  "ye":True,
             "no":False,     "n":False}
    choice_lower = choice.lower()
    if choice_lower in valid:
        return valid[choice_lower]
    return default


@task
def check_command(command):
    """
    Check existence of command remotely

    INPUT:
    command:  string

    OUTPUT:
    Boolean
    """
    puts(blue("\n***** Entering task {0} *****\n".format(inspect.stack()[0][3])))
    res = run('if command -v {0} &> /dev/null ;then command -v {0};else echo ;fi'.format(command))
    return res


def check_dir(directory):
    """
    Check existence of remote directory
    """
    res = run("""if [ -d {0} ]; then echo 1; else echo ; fi""".format(directory))
    return res


def check_path(path):
    """
    Check existence of remote path
    """
    res = run('if [ -e {0} ]; then echo 1; else echo 0; fi'.format(path))
    return res

@task
def check_user(user):
    """
    Task checking existence of user
    """
    res = run('if id -u "{0}" >/dev/null 2>&1; then echo 1; else echo 0; fi;'.format(user))
    if res == '0': 
        puts('User {0} does not exist'.format(user))
        return False
    else:
        return True


@task
def check_python():
    """
    Check for the existence of correct version of python

    INPUT:
    None

    OUTPUT:
    path to python binary    string, could be empty string
    """
    puts(blue("\n***** Entering task {0} *****\n".format(inspect.stack()[0][3])))
    # Try whether there is already a local python installation for this user
    set_env(hideing='everything', display=True)

    ppath = env.APP_DIR_ABS.split(env.APP_DIR)[0] + '/python' # make sure this is an absolute path
    ppath = check_command('{0}/bin/python{1}'.format(ppath, APP_PYTHON_VERSION))
    if ppath:
        env.PYTHON = ppath
        return ppath
    # Try python2.7 first
    ppath = check_command('python{0}'.format(APP_PYTHON_VERSION))
    if ppath:
        env.PYTHON = ppath
        return ppath

    # don't check for any other python, since we need to run
    # all the stuff with a version number.
#    elif check_command('python'):
#        res = run('python -V')
#        if res.find(APP_PYTHON_VERSION) >= 0:
#            return check_command('python')
#        else:
#            return ''
#    else:
#        return ''

def install_yum(package):
    """
    Install a package using YUM
    """
    errmsg = sudo('yum --assumeyes --quiet install {0}'.format(package),\
                   combine_stderr=True, warn_only=True)
    processCentOSErrMsg(errmsg)


def install_zypper(package):
    """
    Install a package using zypper (SLES)
    """
    sudo('zypper --non-interactive install {0}'.format(package),\
                   combine_stderr=True, warn_only=True)



def install_apt(package):
    """
    Install a package using APT

    NOTE: This requires sudo access
    """
    sudo('apt-get -qq -y install {0}'.format(package))


def install_brew(package):
    """
    Install a package using homebrew (Mac OSX)
    """
    with settings(warn_only=True):
        run('export HOMEBREW_NO_EMOJI=1; brew install {0} | grep -v "\%"'.format(package))


def install_port(package):
    """
    Install a package using macports (Mac OSX)
    """
    with settings(warn_only=True):
        run('sudo port install {0}'.format(package))


@task    
def install_homebrew():
    """
    Task to install homebrew on Mac OSX.
    
    NOTE: This should not be done if macports is installed already.
    """
    lf = get_linux_flavor()
    if lf != 'Darwin':
        puts(red("Potentially this is not a Mac OSX installation: {0}".format(lf)))
        raise(ValueError)
    if check_command('port'):
        puts(red('MacPorts is installed and it is not recommended to mix it with homebrew!!'))
        puts(red('Bailing out!'))
        raise(ValueError)
        return
    if not check_command('brew'):
        run('ruby -e "$(curl -fsSL https://raw.githubusercontent.com/Homebrew/install/master/install)"')
    else:
        puts(red('Homebrew is installed already! New installation not required.'))
    

def check_yum(package):
    """
    Check whether package is installed or not

    NOTE: requires sudo access to machine
    """
    with hide('stdout','running','stderr'):
        res = sudo('yum --assumeyes --quiet list installed {0}'.format(package), \
             combine_stderr=True, warn_only=True)
    #print res
    if res.find(package) > 0:
        print "Installed package {0}".format(package)
        return True
    else:
        print "NOT installed package {0}".format(package)
        return False


def check_apt(package):
    """
    Check whether package is installed using APT

    NOTE: This requires sudo access
    """
    # TODO
    with hide('stdout','running'):
        res = sudo('dpkg -L | grep {0}'.format(package))
    if res.find(package) > -1:
        print "Installed package {0}".format(package)
        return True
    else:
        print "NOT installed package {0}".format(package)
        return False

def check_brew_port():
    """
    Check for existence of homebrew or macports
    
    RETRUNS: string containing the installed package manager or None
    """
    if check_command('brew'):
        return 'brew'
    elif check_command('port'):
        return 'port'
    else:
        return None


def check_brew_cellar():
    """
    Find the brewing cellar (Mac OSX)
    """
    with hide('output'):
        cellar = run('brew config | grep HOMEBREW_CELLAR')
    return cellar.split(':')[1].strip()



def copy_public_keys():
    """
    Copy the public keys to the remote servers
    """
    env.list_of_users = []
    for file in glob.glob(PUBLIC_KEYS + '/*.pub'):
        filename = '.ssh/{0}'.format(os.path.basename(file))
        user, ext = os.path.splitext(filename)
        env.list_of_users.append(user)
        put(file, filename)
        
def virtualenv(command, **kwargs):
    """
    Just a helper function to execute commands in the virtualenv
    """
    env.activate = 'source {0}/bin/activate'.format(env.APP_DIR_ABS)
    with cd(env.APP_DIR_ABS):
        run(env.activate + '&&' + command, **kwargs)

def git_pull():
    """
    Updates the repository.
    TODO: This does not work outside iVEC. The current implementation
    is thus using a tar-file, copied over from the calling machine.
    """
    with cd(env.APP_DIR_ABS):
        sudo('git pull', user=env.user)

def git_clone():
    """
    Clones the APP repository.
    """
    copy_public_keys()
    with cd(env.APP_DIR_ABS):
        run('git clone {0}@{1} -b {2}'.format(env.GITUSER, env.GITREPO, env.BRANCH))


@task
def git_clone_tar(unpack=True):
    """
    Clones the repository into /tmp and packs it into a tar file

    TODO: This does not work outside iVEC. The current implementation
    is thus using a tar-file, copied over from the calling machine.
    """
    puts(blue("\n***** Entering task {0} *****\n".format(inspect.stack()[0][3])))
    set_env(hideing='everything')

    egg_excl = ' '
    if env.GITREPO and env.GITUSER:
        local('cd /tmp && git clone {0}@{1} -b {2} {2}'.format(env.GITUSER, env.GITREPO, env.BRANCH))
        local('cd /tmp && mv {0} {1}'.format(env.BRANCH, env.APP_DIR))
        tar_dir = '/tmp/{0}'.format(env.APP_DIR)
        sdir = '/tmp'
    else:
        env.BRANCH = local('git rev-parse --abbrev-ref HEAD') # TODO: Fix the instance name!!
        tar_dir = '/tmp/'
        sdir = tar_dir
        local('cd {0} && ln -s {1} {2}'.format(tar_dir, env.src_dir, env.APP_DIR))
        tar_dir = tar_dir+'/'+env.APP_DIR+'/.'
    if not env.standalone:
        egg_excl = ' --exclude eggs.tar.gz '

    # create the tar
    local('cd {0} && tar -cjf ngas_tmp.tar.bz2 --exclude BIG_FILES \
            --exclude .git --exclude .s* --exclude .e* {2} {1}/.'.format(sdir, env.APP_DIR, egg_excl))
    tarfile = '{0}.tar.bz2'.format(env.APP_DIR)

    # transfer the tar file if not local
    if env.standalone != 0:
        testlist = ['localhost','127.0.0.1']
    else:
        testlist = ['localhost','127.0.0.1',whatsmyip()]
    if not env.host_string in testlist:
        put('{0}/ngas_tmp.tar.bz2'.format(sdir), '/tmp/{0}'.format(tarfile, env.APP_DIR_ABS))
        local('rm -rf /tmp/{0}'.format(env.APP_DIR))  # cleanup local git clone dir
    else: # if this is all local
        tarfile = 'ngas_tmp.tar.bz2'

    if unpack:
        # unpack the tar file remotely
        with cd(env.APP_DIR_ABS+'/..'):
            run('tar -xjf /tmp/{0}'.format(tarfile))


@task
def ngas_minimal_tar(transfer=True):
    """
    This function packs the minimal required parts of the NGAS source tree
    into a tar file and copies it to the remote site.
    """
    puts(blue("\n***** Entering task {0} *****\n".format(inspect.stack()[0][3])))
    set_env(hideing='everything')

    parts = ['src',
             'cfg',
             'NGAS',
             'COPYRIGHT',
             'README',
             'INSTALL',
             'LICENSE',
             'VERSION',
             'bootstrap.py',
             'buildout.cfg',
             'doc',
             'hooks',
             'machine_setup',
             'setup.py',
             ]
    excludes = ['.git', '.s*', 
                ]
    exclude = ' --exclude ' + ' --exclude '.join(excludes)
    src_dir_rel = os.path.split(env.src_dir)[-1]
    local('cd {0}/.. && tar -czf /tmp/ngas_src.tar.gz {1} {2}'.format(env.src_dir, exclude, src_dir_rel))
    if transfer:
        put('/tmp/ngas_src.tar.gz','/tmp/ngas.tar.gz')
        run('cd {0} && tar --strip-components 1 -xzf /tmp/ngas.tar.gz'.format(env.APP_DIR_ABS))

def processCentOSErrMsg(errmsg):
    if (errmsg == None or len(errmsg) == 0):
        return
    if (errmsg == 'Error: Nothing to do'):
        return
    firstKey = errmsg.split()[0]
    if (firstKey == 'Error:'):
        abort(errmsg)

@task
def get_info():
    """
    Show login and termination info
    """
    set_env(hideing='everything', display=True)
    puts(green('To login run:'))
    puts(red('$ ssh -i {0} {1}@{2}'.
        format(AWS_KEY, env.APP_USERS[0], env.host_string)))
    puts(green('To terminate this instance run: '))
    puts(red('$ fab terminate:{0}'.format(env.instance_id)))


@task
def get_linux_flavor():
    """
    Obtain and set the env variable linux_flavor
    """

    # Already ran through this method
    if env.has_key('linux_flavor'):
        return env.linux_flavor

    linux_flavor = None
    # Try lsb_release
    if check_command('lsb_release'):
        distributionId = run('lsb_release -i')
        if distributionId and distributionId.find(':') != -1:
            linux_flavor = distributionId.split(':')[1].strip()

    # Try python
    if not linux_flavor and check_command('python'):
        lf = run("python -c 'import platform; print platform.linux_distribution()[0]'")
        if lf:
            linux_flavor = lf.split()[0]

    # Try /etc/issue
    if not linux_flavor and check_path('/etc/issue') == '1':
        re = run('cat /etc/issue')
        issue = re.split()
        if issue:
            if issue[0] == 'CentOS' or issue[0] == 'Ubuntu' \
               or issue[0] == 'Debian':
                linux_flavor = issue[0]
            elif issue[0] == 'Amazon':
                linux_flavor = ' '.join(issue[:2])
            elif issue[2] == 'SUSE':
                linux_flavor = issue[2]

    # Try uname -s
    if not linux_flavor:
        linux_flavor = run('uname -s')

    # Sanitize
    if linux_flavor and type(linux_flavor) == type([]):
        linux_flavor = linux_flavor[0]

    # Final check
    if not linux_flavor or linux_flavor not in SUPPORTED_OS:
        puts('>>>>>>>>>>')
        puts('Target machine is running an unsupported or unkown Linux flavor: {0}.'.format(linux_flavor))
        puts('If you know better, please enter it below.')
        puts('Must be one of:')
        puts(' '.join(SUPPORTED_OS))
        linux_flavor = prompt('LINUX flavor: ')

    puts(blue("Remote machine running %s" % linux_flavor))
    env.linux_flavor = linux_flavor
    return linux_flavor

@task
def get_instance_id():
    """
    Tasks retrieves the instance_id of the current instance internally.
    It alos sets the variable env.instance_id
    """
    puts(blue("\n***** Entering task {0} *****\n".format(inspect.stack()[0][3])))
    if check_command('wget'):
        env.instance_id = run("wget -qO- http://169.254.169.254/latest/meta-data/instance-id")
    else:
        env.instance_id = 'UNKNOWN'
    puts(env.instance_id)
    puts(green("\n******** Task {0} finished!********\n".\
        format(inspect.stack()[0][3])))
    return env.instance_id


@task
def system_install():
    """
    Perform the system installation part.

    NOTE: Most of this requires sudo access on the machine(s)
    """
    puts(blue("\n***** Entering task {0} *****\n".format(inspect.stack()[0][3])))
    
    with settings(environment_already_set=False):
        set_env(hideing='everything')


    # Install required packages
    linux_flavor = get_linux_flavor()
    if (linux_flavor in ['CentOS','Amazon Linux']):
         # Update the machine completely
        errmsg = sudo('yum --assumeyes --quiet update', combine_stderr=True, warn_only=True)
        processCentOSErrMsg(errmsg)
        for package in YUM_PACKAGES:
            install_yum(package)
        if linux_flavor == 'CentOS':
            sudo('/etc/init.d/iptables stop') # CentOS firewall blocks NGAS port!
    elif (linux_flavor in ['Ubuntu', 'Debian']):
        errmsg = sudo('apt-get -qq -y update', combine_stderr=True, warn_only=True)
        for package in APT_PACKAGES:
            install_apt(package)
    elif linux_flavor in ['SUSE','SLES-SP2', 'SLES-SP3', 'SLES']:
        errmsg = sudo('zypper -n -q patch', combine_stderr=True, warn_only=True)
        for package in SLES_PACKAGES:
            install_zypper(package)
    elif linux_flavor == 'Darwin':
        pkg_mgr = pkg_mgr_ensure()
        if pkg_mgr == 'brew':
            for package in BREW_PACKAGES:
                install_brew(package)
        elif pkg_mgr == 'port':
            for package in PORT_PACKAGES:
                install_port(package)
    else:
        abort("Unsupported linux flavor detected: {0}".format(linux_flavor))
    puts(green("\n******** System packages installation COMPLETED!********\n"))

@task
def pkg_mgr_ensure():
    """
    Checks if either brew or port is installed. If none is it installs brew
    It then returns the package manager currently installed on the system
    """
    pkg_mgr = check_brew_port()
    if pkg_mgr == None:
        install_homebrew()
        pkg_mgr = 'brew'
    return pkg_mgr

@task
def system_check():
    """
    Check for existence of system level packages

    NOTE: This requires sudo access on the machine(s)
    """
    puts(blue("\n***** Entering task {0} *****\n".format(inspect.stack()[0][3])))
    with hide('running','stderr','stdout'):
        set_env(hideing='everything', display=True)


        re = run('cat /etc/issue')
    linux_flavor = re.split()
    if (len(linux_flavor) > 0):
        if linux_flavor[0] == 'CentOS':
            linux_flavor = linux_flavor[0]
        elif linux_flavor[0] == 'Amazon':
            linux_flavor = ' '.join(linux_flavor[:2])

    summary = True
    if (linux_flavor in ['CentOS','Amazon Linux']):
        for package in YUM_PACKAGES:
            if not check_yum(package):
                summary = False
    elif (linux_flavor == 'Ubuntu'):
        for package in APT_PACKAGE:
            if not check_apt(package):
                summary = False
    else:
        abort("Unknown linux flavor detected: {0}".format(re))
    if summary:
        print "\nAll required packages are installed."
    else:
        print "\nAt least one package is missing!"


@task
def postfix_config():
    """
    Setup the e-mail system for the NGAS
    notifications. It requires access to an SMTP server.
    """
    puts(blue("\n***** Entering task {0} *****\n".format(inspect.stack()[0][3])))

    if 'gmail_account' not in env:
        prompt('GMail Account:', 'gmail_account')
    if 'gmail_password' not in env:
        prompt('GMail Password:', 'gmail_password')

    # Setup postfix
    sudo('service sendmail stop')
    sudo('service postfix stop')
    sudo('chkconfig sendmail off')
    sudo('chkconfig sendmail --del')

    sudo('chkconfig postfix --add')
    sudo('chkconfig postfix on')

    sudo('service postfix start')

    sudo('''echo "relayhost = [smtp.gmail.com]:587
smtp_sasl_auth_enable = yes
smtp_sasl_password_maps = hash:/etc/postfix/sasl_passwd
smtp_sasl_security_options = noanonymous
smtp_tls_CAfile = /etc/postfix/cacert.pem
smtp_use_tls = yes

# smtp_generic_maps
smtp_generic_maps = hash:/etc/postfix/generic
default_destination_concurrency_limit = 1" >> /etc/postfix/main.cf''')

    sudo('echo "[smtp.gmail.com]:587 {0}@gmail.com:{1}" > /etc/postfix/sasl_passwd'.format(env.gmail_account, env.gmail_password))
    sudo('chmod 400 /etc/postfix/sasl_passwd')
    sudo('postmap /etc/postfix/sasl_passwd')

@task
def user_setup():
    """
    setup ngas users.

    TODO: sort out the ssh keys
    """
    puts(blue("\n***** Entering task {0} *****\n".format(inspect.stack()[0][3])))

    with settings(environment_setup_already = False):
        set_env(hideing='everything', display=True)

    if not env.user:
        env.user = USERNAME # defaults to ec2-user
    group = env.user # defaults to the same as the user name
    sudo('groupadd ngas', warn_only=True)
    for user in env.APP_USERS:
        sudo('useradd -g {0} -m -s /bin/bash {1}'.format(group, user), warn_only=True)
        sudo('mkdir /home/{0}/.ssh'.format(user), warn_only=True)
        sudo('chmod 700 /home/{0}/.ssh'.format(user))
        sudo('chown -R {0}:{1} /home/{0}/.ssh'.format(user,group))
        home = run('echo $HOME')
        put('{0}machine-setup/authorized_keys'.format(env.src_dir),
                '/tmp/authorized_keys')
        sudo('mv /tmp/authorized_keys /home/{0}/.ssh/authorized_keys'.format(user))
        sudo('chmod 600 /home/{0}/.ssh/authorized_keys'.format(user))
        sudo('chown {0}:{1} /home/{0}/.ssh/authorized_keys'.format(user, group))
        
    # create NGAS directories and chown to correct user and group
    sudo('mkdir -p {0}'.format(env.APP_DIR_ABS))
    sudo('chown {0}:{1} {2}'.format(env.APP_USERS[0], group, env.APP_DIR_ABS))
    sudo('mkdir -p {0}/../NGAS'.format(env.APP_DIR_ABS))
    sudo('chown {0}:{1} {2}/../NGAS'.format(env.APP_USERS[0], group, env.APP_DIR_ABS))
    puts(green("\n******** USER SETUP COMPLETED!********\n"))


@task
def python_setup():
    """
    Ensure that there is the right version of python available
    If not install it from scratch in user directory.

    INPUT:
    None

    OUTPUT:
    None
    """
    puts(blue("\n***** Entering task {0} *****\n".format(inspect.stack()[0][3])))
    set_env(hideing='everything', display=True)

    if check_python():
        puts(green("\n******** Valid Python found {0}!********\n".format(env.PYTHON)))
        return
        
    with cd('/tmp'):
        run('wget --no-check-certificate -q {0}'.format(APP_PYTHON_URL))
        base = os.path.basename(APP_PYTHON_URL)
        pdir = os.path.splitext(base)[0]
        run('tar -xzf {0}'.format(base))
    ppath = run('echo $PWD') + '/python'
    with cd('/tmp/{0}'.format(pdir)):
        puts('Python BUILD log-file can be found in: /tmp/py_install.log')
        puts(green('Configuring Python.....'))
        run('./configure --prefix {0} > /tmp/py_install.log 2>&1;'.format(ppath))
        puts(green('Building Python.....'))
        run('make >> /tmp/py_install.log 2>&1;')
        puts(green('Installing Python.....'))
        run('make install >> /tmp/py_install.log 2>&1')
        ppath = '{0}/bin/python{1}'.format(ppath,APP_PYTHON_VERSION)
    env.PYTHON = ppath
    puts(green("\n******** PYTHON SETUP COMPLETED!********\n"))


@task
def virtualenv_setup():
    """
    setup virtualenv with the detected or newly installed python
    """
    puts(blue("\n***** Entering task {0} *****\n".format(inspect.stack()[0][3])))
    set_env(hideing='everything', display=True)

    check_python()
    print "CHECK_DIR: {0}".format(env.APP_DIR_ABS+'/src')
    if check_dir(env.APP_DIR_ABS+'/src') and not env.force:
        abort('{0} directory exists already'.format(env.APP_DIR_ABS))

    with cd('/tmp'):
        put('{0}/clib_tars/virtualenv-12.0.7.tar.gz'.format(env.src_dir), 'virtualenv-12.0.7.tar.gz')
        run('tar -xzf virtualenv-12.0.7.tar.gz')
        with settings(user=env.APP_USERS[0]):
            run('cd virtualenv-12.0.7; {0} virtualenv.py {1}'.format(env.PYTHON, env.APP_DIR_ABS))
            if not(check_dir('~/.pip')):
                run('mkdir ~/.pip; cd ~/.pip; wget http://curl.haxx.se/ca/cacert.pem')
            run('echo "[global]" > ~/.pip/pip.conf; echo "cert = {0}/.pip/cacert.pem" >> ~/.pip/pip.conf;'.format(env.HOME))

    puts(green("\n******** VIRTUALENV SETUP COMPLETED!********\n"))



@task
def ngas_buildout(typ='archive'):
    """
    Perform just the buildout and virtualenv config

    if env.standalone is not 0 then the eggs from the additional_tars
    will be installed to avoid accessing the internet.
    """
    puts(blue("\n***** Entering task {0} *****\n".format(inspect.stack()[0][3])))
    set_env(hideing='everything')

    run('if [ -a bin/python ] ; then rm bin/python ; fi') # avoid the 'busy' error message

    with cd(env.APP_DIR_ABS):

        # With ports we need to pass down the berkeley DB libs/include locations
        buildoutCommand = 'buildout'
        pkgmgr = check_brew_port()
        if pkgmgr == 'port':
            buildoutCommand += ' cjclient:ldflags=-L{0}/lib/db60 cjclient:cflags=-I{0}/include/db60'.format(MACPORT_DIR)

        # Main NGAMs compilation routine
        if (env.standalone):
            put('{0}/additional_tars/eggs.tar.gz'.format(env.src_dir), '{0}/eggs.tar.gz'.format(env.APP_DIR_ABS))
            run('tar -xzf eggs.tar.gz')
            if env.linux_flavor == 'Darwin':
                put('{0}/data/common.py.patch'.format(env.src_dir), '.')
                run('patch eggs/minitage.recipe.common-1.90-py2.7.egg/minitage/recipe/common/common.py common.py.patch')
            run('find . -name "._*" -exec rm -rf {} \;') # get rid of stupid stuff left over from MacOSX
            virtualenv('{0} -Nvo'.format(buildoutCommand))
        else:
            run('find . -name "._*" -exec rm -rf {} \;')
            virtualenv(buildoutCommand)

        # Installing and initializing an NGAS_ROOT directory
        with settings(warn_only=True):
            run('mkdir -p {0}/../NGAS'.format(env.APP_DIR_ABS))
        run('cp -R {0}/NGAS/* {0}/../NGAS/.'.format(env.APP_DIR_ABS))
        with settings(warn_only=True):
            run('cp {0}/cfg/{1} {0}/../NGAS/cfg/{2}'.format(\
              env.APP_DIR_ABS, initName(typ=typ)[2], initName(typ=typ)[3]))
        nda = '\/'+'\/'.join(env.APP_DIR_ABS.split('/')[1:-1])+'\/NGAS'
        if env.linux_flavor == 'Darwin': # capture stupid difference in sed on Mac OSX
            run("""sed -i '' 's/\*replaceRoot\*/{0}/g' {0}/cfg/{1}""".
                format(nda, initName(typ=typ)[3]))
        else:
            run("""sed -i 's/\*replaceRoot\*/{0}/g' {0}/cfg/{1}""".
                format(nda, initName(typ=typ)[3]))

        with cd('../NGAS'):
            with settings(warn_only=True):
                run('sqlite3 -init {0}/src/ngamsSql/ngamsCreateTables-SQLite.sql ngas.sqlite <<< $(echo ".quit")'\
                    .format(env.APP_DIR_ABS))
                run('cp ngas.sqlite {0}/src/ngamsTest/src/ngas_Sqlite_db_template'.format(env.APP_DIR_ABS))


    puts(green("\n******** NGAS_BUILDOUT COMPLETED!********\n"))



@task
def install_user_profile():
    """
    Put the activation of the virtualenv into the login profile of the user
    
    NOTE: This will be executed for the user running NGAS.
    """
    puts(blue("\n***** Entering task {0} *****\n".format(inspect.stack()[0][3])))
    set_env(hideing='everything')

    nuser = env.APP_USERS[0]
    if env.user != nuser:
        with cd(env.HOME):
            res = sudo('if [ -e {0}/.bash_profile_orig ]; then echo 1; else echo ; fi'.format(env.HOME))
            if not res:
                sudo('sudo -u {0} cp .bash_profile .bash_profile_orig'.format(nuser),
                     warn_only=True)
            else:
                sudo('sudo -u {0} cp .bash_profile_orig .bash_profile'.format(nuser))
            sudo('sudo -u {0} echo "\nexport NGAS_PREFIX={1}\n" >> .bash_profile'.\
                format(nuser, env.APP_DIR_ABS))
            sudo('sudo -u {0} echo "source {1}/bin/activate\n" >> .bash_profile'.\
                 format(nuser, env.APP_DIR_ABS))
    else:
        with cd(env.HOME):
            res = run('if [ -e {0}/.bash_profile_orig ]; then echo 1; else echo ; fi'.format(env.HOME))
            if not res:
                run('cp .bash_profile .bash_profile_orig'.format(nuser), warn_only=True)
            else:
                run('cp .bash_profile_orig .bash_profile'.format(nuser))
            run('echo "export NGAS_PREFIX={1}\n" >> .bash_profile'.\
                format(nuser, env.APP_DIR_ABS))
            run('echo "source {1}/bin/activate\n" >> .bash_profile'.\
                 format(nuser, env.APP_DIR_ABS))

    puts(green("\n******** .bash_profile updated!********\n"))



@task
def ngas_full_buildout(typ='archive'):
    """
    Perform the full install and buildout
    """
    puts(blue("\n***** Entering task {0} *****\n".format(inspect.stack()[0][3])))
    set_env(hideing='everything')


    # First get the sources
    #
    if (env.standalone):
        git_clone_tar()
    elif check_path('{0}/bootstrap.py'.format(env.APP_DIR_ABS)) == '0':
        git_clone_tar()

    with cd(env.APP_DIR_ABS):
        virtualenv('pip install clib_tars/zc.buildout-2.3.1.tar.gz')
        virtualenv('pip install clib_tars/pycrypto-2.6.tar.gz')
        virtualenv('pip install clib_tars/paramiko-1.15.1.tar.gz')
        # make this installation self consistent
        virtualenv('pip install clib_tars/Fabric-1.10.1.tar.gz')
        virtualenv('pip install clib_tars/boto-2.36.0.tar.gz')
        virtualenv('pip install clib_tars/markup-1.9.tar.gz')
        virtualenv('pip install additional_tars/egenix-mx-base-3.2.6.tar.gz')
        #The following will only work if the Berkeley DB has been installed already
        if env.linux_flavor == 'Darwin':
            puts('>>>> Installing Berkeley DB')
            system_install()
            virtualenv('cd /tmp; tar -xzf {0}/additional_tars/bsddb3-6.1.0.tar.gz'.format(env.APP_DIR_ABS))

            # Different flags given to the setup.py script depending on whether
            # the berkeley DB was installed using brew or port
            dbLocFlags='--berkeley-db-incdir={0}/include/db60 --berkeley-db-libdir={0}/lib/db60/'.format(MACPORT_DIR)
            pkgmgr = check_brew_port()
            if pkgmgr == 'brew':
               cellardir=check_brew_cellar()
               db_version = run('ls -tr1 {0}/berkeley-db'.format(cellar_dir)).split()[-1]
               dbLocFlags = '--berkeley-db={0}/berkeley-db/{1}'.format(cellardir,db_version)

            virtualenv('cd /tmp/bsddb3-6.1.0; ' + \
                       'export YES_I_HAVE_THE_RIGHT_TO_USE_THIS_BERKELEY_DB_VERSION=1; ' +\
                       'python{1} setup.py {0} build'.format(dbLocFlags, APP_PYTHON_VERSION))
            virtualenv('cd /tmp/bsddb3-6.1.0; ' + \
                       'export YES_I_HAVE_THE_RIGHT_TO_USE_THIS_BERKELEY_DB_VERSION=1; ' +\
                       'python{1} setup.py {0} install'.format(dbLocFlags, APP_PYTHON_VERSION))
        elif env.linux_flavor == 'Ubuntu':
            virtualenv('BERKELEYDB_DIR=/usr pip install additional_tars/bsddb3-6.1.0.tar.gz')
        else:
            virtualenv('pip install --install-option="--berkeley-db=/usr" additional_tars/bsddb3-6.1.0.tar.gz')
        virtualenv('pip install additional_tars/bottle-0.11.6.tar.gz')

    ngas_buildout(typ=typ)
    install_user_profile()

    puts(green("\n******** NGAS_FULL_BUILDOUT COMPLETED!********\n"))




@task
@serial
def test_env():
    """Configure the test environment on EC2

    Ask a series of questions before deploying to the cloud.

    Allow the user to select if a Elastic IP address is to be used
    """
    puts(blue("\n***** Entering task {0} *****\n".format(inspect.stack()[0][3])))
    if not env.has_key('AWS_PROFILE') or not env.AWS_PROFILE:
        env.AWS_PROFILE = AWS_PROFILE
    if not env.has_key('BRANCH') or not env.BRANCH:
        env.BRANCH = BRANCH
    if not env.has_key('instance_name') or not env.instance_name:
        env.instance_name = INSTANCE_NAME.format(env.BRANCH)
    if not env.has_key('use_elastic_ip') or not env.use_elastic_ip:
        env.use_elastic_ip = ELASTIC_IP
    if not env.has_key('key_filename') or not env.key_filename:
        env.key_filename = AWS_KEY
    if not env.has_key('AMI_NAME') or not env.AMI_NAME:
        env.AMI_NAME = 'CentOS'
    env.instance_name = INSTANCE_NAME.format(env.BRANCH)
    if not env.has_key('user') or not env.user:
        env.user = USERNAME
    env.use_elastic_ip = ELASTIC_IP
    if 'use_elastic_ip' in env:
        use_elastic_ip = to_boolean(env.use_elastic_ip)
    else:
        use_elastic_ip = confirm('Do you want to assign an Elastic IP to this instance: ', False)

    public_ip = None
    if use_elastic_ip:
        if 'public_ip' in env:
            public_ip = env.public_ip
        else:
            public_ip = prompt('What is the public IP address: ', 'public_ip')

    if 'instance_name' not in env:
        prompt('AWS Instance name: ', 'instance_name')

    if env.AMI_NAME in ['CentOS', 'SLES']:
        env.user = 'root'
    # Check and create the key_pair if necessary
    create_key_pair()
    # Create the instance in AWS
    host_names = create_instance([env.instance_name], use_elastic_ip, [public_ip])
    env.hosts = host_names
    if not env.host_string:
        env.host_string = env.hosts[0]

    env.key_filename = AWS_KEY
    env.roledefs = {
        'ngasmgr' : host_names,
        'ngas' : host_names,
    }
    puts(green("\n******** EC2 INSTANCE SETUP COMPLETE!********\n"))



def initName(typ='archive'):
    """
    Helper function to set the name of the link to the config file.
    """
    if typ == 'archive':
        initFile = 'ngamsServer.init.sh'
        NGAS_DEF_CFG = 'NgamsCfg.SQLite.mini.xml'
        NGAS_LINK_CFG = 'ngamsServer.conf'
    elif typ == 'cache':
        initFile = 'ngamsCache.init.sh'
        NGAS_DEF_CFG = 'NgamsCfg.SQLite.cache.xml'
        NGAS_LINK_CFG = 'ngamsCacheServer.conf'
    return (initFile, initFile.split('.')[0], NGAS_DEF_CFG, NGAS_LINK_CFG)


@task
def user_deploy(typ='archive'):
    """
    Deploy the system as a normal user without sudo access
    NOTE: The parameter can be passed from the command line by using

    fab -f deploy.py user_deploy:typ='cache'
    """
    puts(blue("\n***** Entering task {0} *****\n".format(inspect.stack()[0][3])))
    if not env.has_key('APP_USERS') or not env.APP_USERS:
        # if not defined on the command line use the current user
        if env.user:
            env.APP_USERS = [env.user]
        else:
            env.APP_USERS = os.environ['HOME'].split('/')[-1]

    install(sys_install=False, user_install=False,
            init_install=False, typ=typ)
    with settings(user=env.APP_USERS[0]):
        run('ngamsDaemon start')
    puts(green("\n******** SERVER STARTED!********\n"))
    if test_status():
        puts(green("\n>>>>> SERVER STATUS CHECKED <<<<<<<<<<<\n"))
    else:
        puts(red("\n>>>>>>> SERVER STATUS NOT OK <<<<<<<<<<<<\n"))
    
    puts(green("\n******** USER INSTALLATION COMPLETED!********\n"))


@task
def init_deploy(typ='archive'):
    """
    Install the NGAS init script for an operational deployment

    Typical usage:
    
    fab -f machine-setup/deploy.py init_deploy -H <host> -i <ssh-key-file> -u <sudo_user>
    """
    puts(blue("\n***** Entering task {0} *****\n".format(inspect.stack()[0][3])))
    (initFile, initLink, cfg, lcfg) = initName(typ=typ)

    set_env(hideing='everything')


    sudo('cp {0}/src/ngamsStartup/{1} /etc/init.d/{2}'.\
         format(env.APP_DIR_ABS, initFile, initLink))
    sudo("sed -i 's/NGAS_USER=\"ngas\"/NGAS_USER=\"{0}\"/g' /etc/init.d/{1}".\
         format(env.APP_USERS[0], initLink))
    sudo("sed -i 's/NGAS_ROOT=\"\/home\/$NGAS_USER\/ngas_rt\"/NGAS_ROOT=\"{0}\"/g' /etc/init.d/{1}".\
         format(env.APP_DIR_ABS.replace('/','\/'), initLink))
    sudo('chmod a+x /etc/init.d/{0}'.format(initLink))
    if (get_linux_flavor() in ['Ubuntu','SUSE', 'Suse']):
        sudo('chkconfig --add {0}'.format(initLink))
    else:
        sudo('chkconfig --add /etc/init.d/{0}'.format(initLink))
    puts(green("\n******** CONFIGURED INIT SCRIPTS!********\n"))


@task
@serial
def operations_deploy(sys_install=True, user_install=True, typ='archive'):
    """
    ** MAIN TASK **: Deploy the full NGAS operational environment.
    In order to install NGAS on an operational host go to any host
    where NGAS is already running or where you have git-cloned the
    NGAS software and issue the command:

    fab -u <super-user> -H <host> -f machine_setup/deploy.py operations_deploy

    where <super-user> is a user on the target machine with root priviledges
    and <host> is either the DNS resolvable name of the target machine or
    its IP address.

    NOTE: The parameter can be passed from the command line by using

    fab -f deploy.py operations_deploy:typ='cache'
    
    NOTE: This task is now merely an alias for install.
    """

    puts(blue("\n***** Entering task {0} *****\n".format(inspect.stack()[0][3])))
    install(sys_install=sys_install, user_install=user_install, 
            init_install=True, typ=typ)
    
    puts(green("\n******** OPERATIONS_DEPLOY COMPLETED!********\n"))
    puts(green("\nThe server could be started now using the sqlite backend."))
    puts(green("In most cases this is not reflecting the operational requirements though."))
    puts(green("Thus some local adjustments of the NGAS configuration is most probably"))
    puts(green("required. This includes the DB backend config as well as the configuration"))
    puts(green("of the data volumes.\n"))


@task
@serial
def test_deploy():
    """
    ** MAIN TASK **: Deploy the full NGAS EC2 test environment.

    Typical usage:
    
    fab -f machine-setup/deploy.py test_deploy
    """

    puts(blue("\n***** Entering task {0} *****\n".format(inspect.stack()[0][3])))
    test_env()
    install(sys_install=True, user_install=True, init_install=True)
    sudo('chown -R {0}:{0} {0}'.format(env.HOME))
    with settings(user=env.APP_USERS[0]):
        run('ngamsDaemon start')
    puts(green("\n******** SERVER STARTED!********\n"))
    if test_status():
        puts(green("\n>>>>> SERVER STATUS CHECKED <<<<<<<<<<<\n"))
    else:
        puts(red("\n>>>>>>> SERVER STATUS NOT OK <<<<<<<<<<<<\n"))
    
    puts(green("\n******** TEST_DEPLOY COMPLETED on AWS host: {0} ********\n".format(env.host_string)))

@task
def test_status():
    """
    Execute the STATUS command against a running NGAS server
    """
    puts(blue("\n\n***** Entering task {0} *****\n\n".format(inspect.stack()[0][3])))

    set_env(hideing='everything')

    puts(blue("\n***** Entering task {0} *****\n".format(inspect.stack()[0][3])))
    try:
        serv = urllib.urlopen('http://{0}:7777/STATUS'.format(env.host_string))
    except IOError:
        puts(red('Problem connecting to server !!!'))
        return False
        
    response = serv.read()
    serv.close()
    if response.find('Status="SUCCESS"') == -1:
        puts(red('Problem with server response!!!'))
        puts(red(response))
        return False
    else:
        puts(green('STATUS="SUCCESS"'))
        return True
    
    


@task
def archiveSource():
    """
    Archive the NGAS source package on a NGAS server
    
    Typical usage:
    
    fab -f machine-setup/deploy.py archiveSource -H ngas.ddns.net --set src_dir=.
    
    NOTE: The ngamsPClient module must be on the python path for fab.
    """
    puts(blue("\n***** Entering task {0} *****\n".format(inspect.stack()[0][3])))
    import ngamsPClient
    if not env.has_key('src_dir') or not env.src_dir:
        print 'Please specify the local source directory of the NGAS software'
        print 'on the command line using --set src_dir=your/local/directory'
        abort(red('\n******** ARCHIVE ABORTED!********\n'))
    else: # check whether the source directory setting is likely to be correct
        res = local('grep "The Next Generation Archive System" {0}/README'.format(env.src_dir), \
                    capture=True)
        if not res:
            abort('src_dir does not point to a valid NGAS source directory!!')
    #set_env(hideing='everything')

    client=ngamsPClient.ngamsPClient(host=env.host_string, port=7777)
    ngas_minimal_tar(transfer=False)
    stat = client.archive(fileUri='/tmp/ngas_src.tar.gz',mimeType='application/octet-stream')
    if stat.getStatus() != 'SUCCESS':
        puts(">>>> Problem archiving source package!")
    puts(green(stat.getMessage()))



@task
def install(sys_install=True, user_install=True, 
            init_install=True, typ='archive',
            python_install=False):
    """
    Install NGAS users and NGAS software on existing machine.
    Note: Requires root permissions!
    """
    puts(blue("\n***** Entering task {0} *****\n".format(inspect.stack()[0][3])))
    set_env(hideing='nothing', display=True)
    if sys_install and sys_install != 'False': system_install()
    if env.postfix:
        postfix_config()
    if user_install and user_install != 'False': user_setup()

    with settings(user=env.APP_USERS[0]):

        # Get the base dir of the current python installation
        # and check that it's what we need (i.e., our own
        # installation alongside the ngas installation)
        # Only check if we're not explicitly asked to install
        # python, in which case we do it anyway
#         if not python_install:
#             currentPython  = os.path.abspath(check_python())
#             currentDir     = os.path.sep.join(currentPython.split(os.path.sep)[:-2]) if currentPython else ''
#             intendedDir    = os.path.abspath(env.APP_DIR_ABS + os.path.sep + '..' + os.path.sep + 'python')
#             python_install = currentDir != intendedDir
#         if python_install:
#             python_setup()

        ppath = check_python()
        if not ppath or str(python_install) == 'True':
            python_setup()

    if env.PREFIX != env.HOME: # generate non-standard ngas_rt directory
        sudo('mkdir -p {0}'.format(env.PREFIX))
    with settings(user=env.APP_USERS[0]):
        virtualenv_setup()
    if env.PREFIX != env.HOME:
        sudo('chown -R {0}:{0} {1}'.format(env.APP_USERS[0], env.PREFIX))
    with settings(user=env.APP_USERS[0]):
        ngas_full_buildout(typ=typ)
        cleanup_tmp()
    if init_install and init_install != 'False': init_deploy()
    puts(green("\n******** INSTALLATION COMPLETED!********\n"))


@task
def uninstall(clean_system=False):
    """
    Uninstall the NGAS software 
    NGAS users and init script will only be removed if clean_system is True
    
    NOTE: This can only be used with a sudo user. Does not uninstall
          system packages.
    """
    puts(blue("\n***** Entering task {0} *****\n".format(inspect.stack()[0][3])))
    set_env(hideing='everything')

    if env.PREFIX != env.HOME: # avoid removing the home directory
        sudo('rm -rf {0}'.format(env.PREFIX), warn_only=True)
    run('rm -rf {0}/../python {0}'.format(env.APP_DIR_ABS), warn_only=True)
    run('rm -rf /tmp/Py* /tmp/ngas* /tmp/virtual*')
    local('rm -rf /tmp/ngas*')
    with settings(user = env.APP_USERS[0]):
        if check_path('.bash_profile_orig'):
            run('mv .bash_profile_orig .bash_profile', warn_only=True)
        else: # if there was nothing before just remove the current one
            run('mv .bash_profile .bash_profile.bak', warn_only=True)
    
    if clean_system and clean_system != 'False': # don't delete the users and system settings by default.
        for u in env.APP_USERS:
            sudo('userdel -r {0}'.format(u), warn_only=True)
        sudo('groupdel ngas', warn_only=True)
        sudo('rm /etc/ngamsServer.conf', warn_only=True)
        sudo('rm /etc/init.d/ngamsServer', warn_only=True)

    puts(green("\n******** UNINSTALL COMPLETED!********\n"))

@task
def upgrade():
    """
    Upgrade the NGAS software on a target host using rsync.

    NOTE: This does NOT perform a new buildout, i.e. all the binaries and libraries are untouched.
    
    Typical command line:
    fab -H ngas.ddns.net -i ~/.ssh/icrar_ngas.pem -u ngas -f machine-setup/deploy.py upgrade --set src_dir=.
    """
    # use the PREFIX from the command line or try to set it from
    # the remote environment. If both fails bail-out.
    puts(blue("\n***** Entering task {0} *****\n".format(inspect.stack()[0][3])))
    if not env.has_key('PREFIX') or not env.PREFIX:
        env.PREFIX = run('echo $NGAS_PREFIX/..')
        env.APP_DIR_ABS = run('echo $NGAS_PREFIX')
    if not env.PREFIX:
        print 'Unable to identify location of NGAS installation!'
        print 'Please set the environment variable NGAS_PREFIX in .bash_profile.'
        print 'of the user running NGAS on the remote host.'
        abort(red('\n******** UPGRADE ABORTED!********\n'))
    if not env.has_key('src_dir') or not env.src_dir:
        print 'Please specify the local source directory of the NGAS software'
        print 'on the command line using --set src_dir=your/local/directory'
        abort(red('\n******** UPGRADE ABORTED!********\n'))
    else: # check whether the source directory setting is likely to be correct
        res = local('grep "The Next Generation Archive System" {0}/README'.format(env.src_dir), \
                    capture=True)
        if not res:
            abort(red('src_dir does not point to a valid NGAS source directory!!'))
    set_env(hideing='everything')

    run('$NGAS_PREFIX/bin/ngamsDaemon stop')
    rsync_project(local_dir=env.src_dir+'/src', remote_dir=env.APP_DIR_ABS, exclude=".git")
    #git_clone_tar()
    run('$NGAS_PREFIX/bin/ngamsDaemon start')
    if test_status():
        puts(green("\n>>>>> SERVER STATUS CHECKED <<<<<<<<<<<\n"))
    else:
        puts(red("\n>>>>>>> SERVER STATUS NOT OK <<<<<<<<<<<<\n"))
    puts(green("\n******** UPGRADE COMPLETED!********\n"))

    
@task
def assign_ddns():
    """
    This task installs the noip ddns client to the specified host.
    After the installation the configuration step is executed and that
    requires some manual input. Then the noip2 client is started in background.
    
    NOTE: Obviously this should only be carried out for one NGAS deployment!!
    """
    puts(blue("\n***** Entering task {0} *****\n".format(inspect.stack()[0][3])))
    with cd('/usr/local/src'):
        sudo('wget http://www.no-ip.com/client/linux/noip-duc-linux.tar.gz')
        sudo('tar xf noip-duc-linux.tar.gz')
        sudo('cd noip-2.1.9-1')
        sudo('make install')
    sudo('noip2 -C')
    # TODO: put startup script in repo and install it
    # sudo('chkconfig noip on')
    # sudo('service noip start')
    puts(green("\n***** Dynamic IP address assigned ******\n"))

@task
def connect():
    puts(blue("\n***** Entering task {0} *****\n".format(inspect.stack()[0][3])))
    if not env.has_key('AWS_PROFILE') or not env.AWS_PROFILE:
        env.AWS_PROFILE = AWS_PROFILE
    if not env.has_key('key_filename') or not env.key_filename:
        env.key_filename = AWS_KEY

    conn = boto.ec2.connect_to_region(AWS_REGION, profile_name=env.AWS_PROFILE)
    return conn

@task
def list_instances():
    puts(blue("\n***** Entering task {0} *****\n".format(inspect.stack()[0][3])))
    conn = connect()
    res = conn.get_all_instances()
    for r in res:
        print_instance(r.instances[0])
        print
        print

def print_instance(inst):
    inst_id    = inst.id
    inst_state = inst.state
    pub_name   = inst.public_dns_name
    tagdict    = inst.tags
    puts('Instance {0} is {1}'.format(inst_id, color_ec2state(inst_state)))
    for k in tagdict:
        puts('{0}: {1}'.format(k,tagdict[k]))
    if inst_state == 'running':
        puts("Connect:   ssh -i {0} {1}".format(AWS_KEY, pub_name))
        puts("Terminate: fab terminate:instance_id={0}".format(inst_id))

def color_ec2state(state):
    if state == 'running':
        return green(state)
    elif state == 'terminated':
        return red(state)
    elif state == 'shutting-down':
        return yellow(state)
    return state

@task
def terminate(instance_id):
    """
    Task to terminate the boto instances
    """
    puts(blue("\n***** Entering task {0} *****\n".format(inspect.stack()[0][3])))
    userAThost = os.environ['USER'] + '@' + whatsmyip()
    if not(instance_id):
        puts('No instance ID specified. Please provide one.')
        return
    conn = connect()
    inst = conn.get_all_instances(instance_ids=[instance_id])
    puts('Instance {0} tags:'.format(instance_id))
    tagdict = inst[0].instances[0].tags
    for k in tagdict:
        print '{0}: {1}'.format(k,tagdict[k]),
    print
    if tagdict.has_key('Created By') and tagdict['Created By'] != userAThost:
        puts('******************************************************')
        puts('WARNING: This instances has not been created by you!!!')
        puts('******************************************************')
    if confirm("Do you really want to terminate this instance?"):
        puts('Teminating instance {0}'.format(instance_id))
        conn.terminate_instances(instance_ids=[instance_id])
    else:
        puts(red('Instance NOT terminated!'))
    return

@task
def cleanup_tmp():
    """
    Task to cleanup temporary files left-over from an installation.
    This task runs as the login user, not sudo.
    """
    tmp_items = [
                 'virtualenv*',
                 'db-6*',
                 'ngas_rt*',
                 ]
    for item in tmp_items:
        run('rm -rf /tmp/{0}'.format(item))


# -- EOF --<|MERGE_RESOLUTION|>--- conflicted
+++ resolved
@@ -516,14 +516,7 @@
     host_names = []
     for i in range(number_instances):
         instances[i].update(True)
-<<<<<<< HEAD
         print_instance(instances[i])
-=======
-        puts('Current DNS name is {0} after associating the Elastic IP'.format(instances[i].dns_name))
-        puts('Instance ID is {0}'.format(instances[i].id))
-        print blue('In order to terminate this instance you can call:')
-        print blue('fab terminate:instance_id={0}'.format(instances[i].id))
->>>>>>> 9168ac3e
         host_names.append(str(instances[i].dns_name))
 
     # The instance is started, but not useable (yet)
