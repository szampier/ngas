"""
Fabric file for installing NGAS servers

Test deployment on EC2 is simple as it only runs on one server
fab test_deploy

The tasks can be used individually and thus allow installations in very
diverse situations.

For a full deployment use the command

fab --set postfix=False -f machine-setup/deploy.py test_deploy

For a local installation under a normal user without sudo access

fab -u `whoami` -H <IP address> -f machine-setup/deploy.py user_deploy

For a remote installation under non-default user ngas-user using a
non-default source directory for the installation you can use. This
installation is using a different (sudo) user on the target machine
to run the installation.

fab -u sudo_user -H <IP address> -f machine-setup/deploy.py user_deploy --set APP_USERS=ngas-user,src_dir=/tmp/ngas_test
"""
import glob

import boto, boto.ec2
import os
import time, urllib, inspect

from fabric.api import put, env, require, local, task
from fabric.api import run as frun
from fabric.api import sudo as fsudo
from fabric.context_managers import cd, hide, settings, warn_only
from fabric.contrib.console import confirm
from fabric.contrib.files import append, sed, comment
from fabric.contrib.project import rsync_project
from fabric.decorators import task, serial
from fabric.operations import prompt
from fabric.utils import puts, abort, fastprint
from fabric.exceptions import NetworkError
from fabric.colors import *

# FILTER = 'The cray-mpich2 module is now deprecated and will be removed in a future release.\r\r\nPlease use the cray-mpich module.'

def run(*args, **kwargs):
    with hide('running'):
        FILTER = frun('echo')  # This should not return anything
    com = list(args)[0]
    com = 'unset PYTHONPATH; {0}'.format(com)
    res = frun(com, **kwargs)
    res = res.replace(FILTER,'')
#     res = res.replace('\n','')
#     res = res.replace('\r','')
    return res

def sudo(*args, **kwargs):
    with hide('running'):
        FILTER = frun('echo')  # This should not return anything
    com = list(args)[0]
    com = 'unset PYTHONPATH; {0}'.format(com)
    res = fsudo(com, **kwargs)
    res = res.replace(FILTER, '')
    res = res.replace('\n','')
    res = res.replace('\r','')
    return res

#Defaults
thisDir = os.path.dirname(os.path.realpath(__file__))

#### This should be replaced by another key and security group
AWS_REGION = 'us-east-1'
AWS_PROFILE = 'NGAS'
KEY_NAME = 'icrar_ngas'
AWS_KEY = os.path.expanduser('~/.ssh/{0}.pem'.format(KEY_NAME))
SECURITY_GROUPS = ['NGAS'] # Security group allows SSH and other ports


BRANCH = 'master'    # this is controlling which branch is used in git clone
USERNAME = 'ec2-user'
POSTFIX = False
AMI_IDs = {
           'Amazon':'ami-7c807d14', 
           'CentOS': 'ami-8997afe0',
           'Old_CentOS':'ami-aecd60c7', 
           'SLES-SP2':'ami-e8084981',
           'SLES-SP3':'ami-c08fcba8'
           }
AMI_NAME = 'Amazon'
AMI_ID = AMI_IDs[AMI_NAME]
INSTANCE_NAME = 'NGAS_{0}'
INSTANCE_TYPE = 't1.micro'
INSTANCES_FILE = os.path.expanduser('~/.aws/aws_instances')
ELASTIC_IP = 'False'
USERS = ['ngas']
APP_PYTHON_VERSION = '2.7'
APP_PYTHON_URL = 'https://www.python.org/ftp/python/2.7.9/Python-2.7.9.tgz'
APP_DIR = 'ngas_rt' #NGAS runtime directory
INIT_SRC_T = '{0}/src/ngamsStartup/ngamsServer.init.sh' # Template for init source file.
INIT_TRG = '/etc/init.d/ngamsServer'
APP_CONF = 'ngamsServer.conf'
MACPORT_DIR = '/opt/local' # The directory under which 'port' installs stuff

# the following can be set on the command line in order to clone from git.
GITUSER = '' 
GITREPO = ''
# GITUSER = 'icrargit'
# GITREPO = 'gitsrv.icrar.org:ngas'

SUPPORTED_OS = [
                'Amazon Linux',
                'Amazon',
                'CentOS', 
                'Ubuntu', 
                'Debian', 
                'Suse',
                'SUSE',
                'SLES-SP2',
                'SLES-SP3',
                'Darwin',
                ]

YUM_PACKAGES = [
   'python27-devel',
   'python-devel',
   'git',
   'autoconf',
   'libtool',
   'zlib-devel',
   'db4-devel',
   'libdb-devel',
   'gdbm-devel',
   'readline-devel',
   'sqlite-devel',
   'make',
   'gcc',
   'postfix',
   'openssl-devel.x86_64',
   'wget.x86_64',
   'postgresql-devel.x86_64',
   'patch',
]

APT_PACKAGES = [
        'libtool',
        'autoconf',
        'zlib1g-dbg',
        'libzlcore-dev',
        'libdb-dev',
        'libgdbm-dev',
        'libreadline-dev',
        'libssl-dev',
        'sqlite3',
        'libsqlite3-dev',
        'postgresql-client',
        'patch',
        'python-dev',
        'libdb5.3-dev',
                ]

SLES_PACKAGES = [
                 'git',
                 'automake',
                 'autoconf',
                 'libtool',
                 'zlib',
                 'zlib-devel',
                 'gdbm-devel',
                 'readline-devel',
                 'sqlite3-devel',
                 'make',
                 'postfix',
                 'openssl-devel',
                 'wget',
                 'libdb-4_5',
                 'libdb-4_5-devel',
                 'gcc',
                 'postgresql-devel',
                 'patch'
                 ]

BREW_PACKAGES = [
                 'wget',
                 'berkeley-db',
                 'libtool',
                 'automake',
                 'autoconf'
                 ]

PORT_PACKAGES = [
                 'wget',
                 'db60',
                 'libtool',
                 'automake',
                 'autoconf',
                 ]


PYTHON_PACKAGES = [
        'zc.buildout',
        'pycrypto',
        'paramiko',
        'Fabric',
        'boto',
        'markup',
        'egenix-mx-base',
        'bsddb3',
        'bottle',
        ]


PUBLIC_KEYS = os.path.expanduser('~/.ssh')
# WEB_HOST = 0
# UPLOAD_HOST = 1
# DOWNLOAD_HOST = 2

def set_env():

    # Avoid multiple calls taking effect, one is enough
    if env.has_key('environment_already_set'): return

    # set environment to default for EC2, if not specified on command line.

    # puts(env)
    env.keepalive = 15
    env.connection_attempts = 5
    if not env.has_key('GITUSER') or not env.GITUSER:
        env.GITUSER = GITUSER
    if not env.has_key('GITREPO') or not env.GITREPO:
        env.GITREPO = GITREPO
    if not env.has_key('BRANCH') or not env.BRANCH:
        env.BRANCH = BRANCH
    if not env.has_key('postfix') or not env.postfix:
        env.postfix = POSTFIX
    if not env.has_key('user') or not env.user:
        env.user = USERNAME
    if not env.has_key('APP_USERS') or not env.APP_USERS:
        env.APP_USERS = USERS
    if type(env.APP_USERS) == type(''): # if its just a string
        print "USERS preset to {0}".format(env.APP_USERS)
        env.APP_USERS = [env.APP_USERS] # change the type
    if not env.has_key('HOME') or env.HOME[0] == '~' or not env.HOME:
        env.HOME = run("echo ~{0}".format(env.APP_USERS[0]))
    if not env.has_key('src_dir') or not env.src_dir:
        env.src_dir = thisDir + '/../'
    if not env.has_key('hosts') or env.hosts:
        env.hosts = [env.host_string]
    if not env.has_key('HOME') or env.HOME[0] == '~' or not env.HOME:
        env.HOME = run("echo ~{0}".format(USERS[0]))
    if not env.has_key('PREFIX') or env.PREFIX[0] == '~' or not env.PREFIX:
        env.PREFIX = env.HOME
    if not env.has_key('APP_CONF') or not env.APP_CONF:
        env.APP_CONF = APP_CONF
    if not env.has_key('APP_DIR_ABS') or env.APP_DIR_ABS[0] == '~' \
    or not env.APP_DIR_ABS:
        env.APP_DIR_ABS = '{0}/{1}'.format(env.PREFIX, APP_DIR)
        env.APP_DIR = APP_DIR
    else:
        env.APP_DIR = env.APP_DIR_ABS.split('/')[-1]
    if not env.has_key('INIT_SRC') or not env.INIT_SRC:
        env.INIT_SRC = INIT_SRC_T.format(env.APP_DIR_ABS)
    if not env.has_key('AWS_PROFILE') or not env.AWS_PROFILE:
        env.AWS_PROFILE = AWS_PROFILE
    if not env.has_key('INIT_TRG') or not env.INIT_TRG:
        env.INIT_TRG = INIT_TRG
    if not env.has_key('force') or not env.force:
        env.force = 0
    if not env.has_key('standalone') or not env.standalone:
        env.standalone = 0
    if not env.has_key('AMI_NAME') or not env.AMI_NAME:
        env.AMI_NAME = 'Amazon'
    if env.AMI_NAME in ['CentOS', 'SLES']:
        env.user = 'root'
    get_linux_flavor()
    puts("""Environment:
            USER:              {0};
            Key file:          {1};
            hosts:             {2};
            host_string:       {3};
            postfix:           {4};
            HOME:              {8};
            APP_DIR_ABS:       {5};
            APP_DIR:           {6};
            USERS:             {7};
            PREFIX:            {9};
            SRC_DIR:          {10};
            BRANCH:           {11};
            """.\
            format(env.user, env.key_filename, env.hosts,
                   env.host_string, env.postfix, env.APP_DIR_ABS,
<<<<<<< HEAD
                   env.APP_DIR, env.APP_USERS, env.HOME, env.PREFIX,
                   env.src_dir))
=======
                   env.APP_DIR, env.APP_USERS, env.HOME, env.PREFIX, 
                   env.src_dir, env.BRANCH))
>>>>>>> d434dbc0


    env['environment_already_set'] = 1


@task
def whatsmyip():
    """
    Returns the external IP address of the host running fab.
    
    NOTE: This is only used for EC2 setups, thus it is assumed
    that the host is on-line.
    """
    puts(blue("\n\n***** Entering task {0} *****\n\n".format(inspect.stack()[0][3])))
    whatismyip = 'http://bot.whatismyipaddress.com/'
    myip = urllib.urlopen(whatismyip).readlines()[0]
    puts(green('IpAddress = "{0}"'.format(myip)))

    return myip

@task
def check_ssh():
    """
    Check availability of SSH on HOST
    """
    puts(blue("\n\n***** Entering task {0} *****\n\n".format(inspect.stack()[0][3])))

    if not env.has_key('key_filename') or not env.key_filename:
        env.key_filename = AWS_KEY
    else:
        puts(red("SSH key_filename: {0}".format(env.key_filename)))        
    if not env.has_key('user') or not env.user:
        env.user = USERNAME
    else:
        puts(red("SSH user name: {0}".format(env.user)))                

    ssh_available = False
    ntries = 10
    tries = 0
    t_sleep = 30
    while tries < ntries and not ssh_available:
        try:
            run("echo 'Is SSH working?'", combine_stderr=True)
            ssh_available = True
            puts(green("SSH is working!"))
        except NetworkError:
            puts(red("SSH is NOT working after {0} seconds!".format(str(tries*t_sleep))))
            tries += 1
            time.sleep(t_sleep)


def create_instance(names, use_elastic_ip, public_ips):
    """Create the EC2 instance

    :param names: the name to be used for this instance
    :type names: list of strings
    :param boolean use_elastic_ip: is this instance to use an Elastic IP address

    :rtype: string
    :return: The public host name of the AWS instance
    """

    puts('Creating instances {0} [{1}:{2}]'.format(names, use_elastic_ip, public_ips))
    number_instances = len(names)
    if number_instances != len(public_ips):
        abort('The lists do not match in length')

    # This relies on a ~/.boto file holding the '<aws access key>', '<aws secret key>'
    conn = boto.ec2.connect_to_region(AWS_REGION, profile_name=env.AWS_PROFILE)

    if use_elastic_ip:
        # Disassociate the public IP
        for public_ip in public_ips:
            if not conn.disassociate_address(public_ip=public_ip):
                abort('Could not disassociate the IP {0}'.format(public_ip))

    reservations = conn.run_instances(AMI_IDs[env.AMI_NAME], instance_type=INSTANCE_TYPE, \
                                    key_name=KEY_NAME, security_groups=SECURITY_GROUPS,\
                                    min_count=number_instances, max_count=number_instances)
    instances = reservations.instances
    # Sleep so Amazon recognizes the new instance
    for i in range(4):
        fastprint('.')
        time.sleep(5)

    # Are we running yet?
    iid = []
    for i in range(number_instances):
        iid.append(instances[i].id)

    stat = conn.get_all_instance_status(iid)
    running = [x.state_name=='running' for x in stat]
    puts('\nWaiting for instances to be fully available:\n')
    while sum(running) != number_instances:
        fastprint('.')
        time.sleep(5)
        stat = conn.get_all_instance_status(iid)
        running = [x.state_name=='running' for x in stat]
    puts('.') #enforce the line-end

    # Local user and host
    userAThost = os.environ['USER'] + '@' + whatsmyip()

    # Tag the instance
    for i in range(number_instances):
        conn.create_tags([instances[i].id], {'Name': names[i], 
                                             'Created By':userAThost,
                                             })

    # Associate the IP if needed
    if use_elastic_ip:
        for i in range(number_instances):
            puts('Current DNS name is {0}. About to associate the Elastic IP'.format(instances[i].dns_name))
            if not conn.associate_address(instance_id=instances[i].id, public_ip=public_ips[i]):
                abort('Could not associate the IP {0} to the instance {1}'.format(public_ips[i], instances[i].id))

    # Load the new instance data as the dns_name may have changed
    host_names = []
    for i in range(number_instances):
        instances[i].update(True)
        puts('Current DNS name is {0} after associating the Elastic IP'.format(instances[i].dns_name))
        puts('Instance ID is {0}'.format(instances[i].id))
        print blue('In order to terminate this instance you can call:')
        print blue('fab -f machine-setup/deploy.py terminate:instance_id={0}'.format(instances[i].id))
        host_names.append(str(instances[i].dns_name))

    # The instance is started, but not useable (yet)
    puts('Started the instance(s) now waiting for the SSH daemon to start.')
    env.host_string = host_names[0]
    check_ssh()
    return host_names


def to_boolean(choice, default=False):
    """Convert the yes/no to true/false

    :param choice: the text string input
    :type choice: string
    """
    valid = {"yes":True,   "y":True,  "ye":True,
             "no":False,     "n":False}
    choice_lower = choice.lower()
    if choice_lower in valid:
        return valid[choice_lower]
    return default


@task
def check_command(command):
    """
    Check existence of command remotely

    INPUT:
    command:  string

    OUTPUT:
    Boolean
    """
    puts(blue("\n\n***** Entering task {0} *****\n\n".format(inspect.stack()[0][3])))
    res = run('if command -v {0} &> /dev/null ;then command -v {0};else echo ;fi'.format(command))
    return res


def check_dir(directory):
    """
    Check existence of remote directory
    """
    res = run("""if [ -d {0} ]; then echo 1; else echo ; fi""".format(directory))
    return res


def check_path(path):
    """
    Check existence of remote path
    """
    res = run('if [ -e {0} ]; then echo 1; else echo 0; fi'.format(path))
    return res

@task
def check_python():
    """
    Check for the existence of correct version of python

    INPUT:
    None

    OUTPUT:
    path to python binary    string, could be empty string
    """
    puts(blue("\n\n***** Entering task {0} *****\n\n".format(inspect.stack()[0][3])))
    # Try whether there is already a local python installation for this user
    set_env()
    ppath = env.APP_DIR_ABS.split(env.APP_DIR)[0] + '/python' # make sure this is an absolute path
    ppath = check_command('{0}/bin/python{1}'.format(ppath, APP_PYTHON_VERSION))
    if ppath:
        env.PYTHON = ppath
        return ppath
    # Try python2.7 first
    ppath = check_command('python{0}'.format(APP_PYTHON_VERSION))
    if ppath:
        env.PYTHON = ppath
        return ppath

    # don't check for any other python, since we need to run
    # all the stuff with a version number.
#    elif check_command('python'):
#        res = run('python -V')
#        if res.find(APP_PYTHON_VERSION) >= 0:
#            return check_command('python')
#        else:
#            return ''
#    else:
#        return ''

def install_yum(package):
    """
    Install a package using YUM
    """
    errmsg = sudo('yum --assumeyes --quiet install {0}'.format(package),\
                   combine_stderr=True, warn_only=True)
    processCentOSErrMsg(errmsg)


def install_zypper(package):
    """
    Install a package using zypper (SLES)
    """
    sudo('zypper --non-interactive install {0}'.format(package),\
                   combine_stderr=True, warn_only=True)



def install_apt(package):
    """
    Install a package using APT

    NOTE: This requires sudo access
    """
    sudo('apt-get -qq -y install {0}'.format(package))


def install_brew(package):
    """
    Install a package using homebrew (Mac OSX)
    """
    with settings(warn_only=True):
        run('export HOMEBREW_NO_EMOJI=1; brew install {0} | grep -v "\%"'.format(package))


def install_port(package):
    """
    Install a package using macports (Mac OSX)
    """
    with settings(warn_only=True):
        run('sudo port install {0}'.format(package))


@task    
def install_homebrew():
    """
    Task to install homebrew on Mac OSX.
    
    NOTE: This should not be done if macports is installed already.
    """
    lf = get_linux_flavor()
    if lf != 'Darwin':
        puts(red("Potentially this is not a Mac OSX installation: {0}".format(lf)))
        raise(ValueError)
    if check_command('port'):
        puts(red('MacPorts is installed and it is not recommended to mix it with homebrew!!'))
        puts(red('Bailing out!'))
        raise(ValueError)
        return
    if not check_command('brew'):
        run('ruby -e "$(curl -fsSL https://raw.githubusercontent.com/Homebrew/install/master/install)"')
    else:
        puts(red('Homebrew is installed already! New installation not required.'))
    

def check_yum(package):
    """
    Check whether package is installed or not

    NOTE: requires sudo access to machine
    """
    with hide('stdout','running','stderr'):
        res = sudo('yum --assumeyes --quiet list installed {0}'.format(package), \
             combine_stderr=True, warn_only=True)
    #print res
    if res.find(package) > 0:
        print "Installed package {0}".format(package)
        return True
    else:
        print "NOT installed package {0}".format(package)
        return False


def check_apt(package):
    """
    Check whether package is installed using APT

    NOTE: This requires sudo access
    """
    # TODO
    with hide('stdout','running'):
        res = sudo('dpkg -L | grep {0}'.format(package))
    if res.find(package) > -1:
        print "Installed package {0}".format(package)
        return True
    else:
        print "NOT installed package {0}".format(package)
        return False

def check_brew_port():
    """
    Check for existence of homebrew or macports
    
    RETRUNS: string containing the installed package manager or None
    """
    if check_command('brew'):
        return 'brew'
    elif check_command('port'):
        return 'port'
    else:
        return None


def check_brew_cellar():
    """
    Find the brewing cellar (Mac OSX)
    """
    with hide('output'):
        cellar = run('brew config | grep HOMEBREW_CELLAR')
    return cellar.split(':')[1].strip()



def copy_public_keys():
    """
    Copy the public keys to the remote servers
    """
    env.list_of_users = []
    for file in glob.glob(PUBLIC_KEYS + '/*.pub'):
        filename = '.ssh/{0}'.format(os.path.basename(file))
        user, ext = os.path.splitext(filename)
        env.list_of_users.append(user)
        put(file, filename)

def virtualenv(command, **kwargs):
    """
    Just a helper function to execute commands in the virtualenv
    """
    env.activate = 'source {0}/bin/activate'.format(env.APP_DIR_ABS)
    with cd(env.APP_DIR_ABS):
        run(env.activate + '&&' + command, **kwargs)

def git_pull():
    """
    Updates the repository.
    TODO: This does not work outside iVEC. The current implementation
    is thus using a tar-file, copied over from the calling machine.
    """
    with cd(env.APP_DIR_ABS):
        sudo('git pull', user=env.user)

def git_clone():
    """
    Clones the APP repository.
    """
    copy_public_keys()
    with cd(env.APP_DIR_ABS):
        run('git clone {0}@{1} -b {2}'.format(env.GITUSER, env.GITREPO, env.BRANCH))


@task
def git_clone_tar(unpack=True):
    """
    Clones the repository into /tmp and packs it into a tar file

    TODO: This does not work outside iVEC. The current implementation
    is thus using a tar-file, copied over from the calling machine.
    """
    puts(blue("\n\n***** Entering task {0} *****\n\n".format(inspect.stack()[0][3])))
    set_env()
    egg_excl = ' '
    if env.GITREPO and env.GITUSER:
        local('cd /tmp && git clone {0}@{1} -b {2} {2}'.format(env.GITUSER, env.GITREPO, env.BRANCH))
        local('cd /tmp && mv {0} {1}'.format(env.BRANCH, env.APP_DIR))
        tar_dir = '/tmp/{0}'.format(env.APP_DIR)
        sdir = '/tmp'
    else:
        tar_dir = '/tmp/'
        sdir = tar_dir
        local('cd {0} && ln -s {1} {2}'.format(tar_dir, env.src_dir, env.APP_DIR))
        tar_dir = tar_dir+'/'+env.APP_DIR+'/.'
    if not env.standalone:
        egg_excl = ' --exclude eggs.tar.gz '

    # create the tar
    local('cd {0} && tar -cjf ngas_tmp.tar.bz2 --exclude BIG_FILES \
            --exclude .git --exclude .s* --exclude .e* {2} {1}/.'.format(sdir, env.APP_DIR, egg_excl))
    tarfile = '{0}.tar.bz2'.format(env.APP_DIR)

    # transfer the tar file if not local
    if env.standalone != 0:
        testlist = ['localhost','127.0.0.1']
    else:
        testlist = ['localhost','127.0.0.1',whatsmyip()]
    if not env.host_string in testlist:
        put('{0}/ngas_tmp.tar.bz2'.format(sdir), '/tmp/{0}'.format(tarfile, env.APP_DIR_ABS))
        local('rm -rf /tmp/{0}'.format(env.APP_DIR))  # cleanup local git clone dir
    else: # if this is all local
        tarfile = 'ngas_tmp.tar.bz2'

    if unpack:
        # unpack the tar file remotely
        with cd(env.APP_DIR_ABS+'/..'):
            run('tar -xjf /tmp/{0}'.format(tarfile))


@task
def ngas_minimal_tar(transfer=True):
    """
    This function packs the minimal required parts of the NGAS source tree
    into a tar file and copies it to the remote site.
    """
    puts(blue("\n\n***** Entering task {0} *****\n\n".format(inspect.stack()[0][3])))
    set_env()
    parts = ['src',
             'cfg',
             'NGAS',
             'COPYRIGHT',
             'README',
             'INSTALL',
             'LICENSE',
             'VERSION',
             'bootstrap.py',
             'buildout.cfg',
             'doc',
             'hooks',
             'machine_setup',
             'setup.py',
             ]
    excludes = ['.git', '.s*', 
                ]
    exclude = ' --exclude ' + ' --exclude '.join(excludes)
    src_dir_rel = os.path.split(env.src_dir)[-1]
    local('cd {0}/.. && tar -czf /tmp/ngas_src.tar.gz {1} {2}'.format(env.src_dir, exclude, src_dir_rel))
    if transfer:
        put('/tmp/ngas_src.tar.gz','/tmp/ngas.tar.gz')
        run('cd {0} && tar --strip-components 1 -xzf /tmp/ngas.tar.gz'.format(env.APP_DIR_ABS))

def processCentOSErrMsg(errmsg):
    if (errmsg == None or len(errmsg) == 0):
        return
    if (errmsg == 'Error: Nothing to do'):
        return
    firstKey = errmsg.split()[0]
    if (firstKey == 'Error:'):
        abort(errmsg)

@task
def get_linux_flavor():
    """
    Obtain and set the env variable linux_flavor
    """
    puts(blue("\n\n***** Entering task {0} *****\n\n".format(inspect.stack()[0][3])))
    if check_command('python'):
        lf = run("python -c 'import platform; print platform.linux_distribution()[0]'")
        if lf:
            env.linux_flavor = lf.split()[0]
    if not env.has_key('linux_flavor'):
        if (check_path('/etc/issue') == '1'):
            re = run('cat /etc/issue')
            linux_flavor = re.split()
            if (len(linux_flavor) > 0):
                if linux_flavor[0] == 'CentOS' or linux_flavor[0] == 'Ubuntu' \
                   or linux_flavor[0] == 'Debian':
                    linux_flavor = linux_flavor[0]
                elif linux_flavor[0] == 'Amazon':
                    linux_flavor = ' '.join(linux_flavor[:2])
                elif linux_flavor[2] == 'SUSE':
                    linux_flavor = linux_flavor[2]
                else:
                    check_path('/etc/os-release')
        else:
            linux_flavor = run('uname -s')
    else:
        linux_flavor = env.linux_flavor
    
    if type(linux_flavor) == type([]):
        linux_flavor = linux_flavor[0]
    if linux_flavor not in SUPPORTED_OS:
        puts('>>>>>>>>>>')
        puts('Target machine is running an unsupported or unkown Linux flavor:{0}.'\
             .format(linux_flavor))
        puts('If you know better, please enter it below.')
        puts('Must be one of:')
        puts(' '.join(SUPPORTED_OS))
        linux_flavor = prompt('LINUX flavor: ')

    print "Remote machine running %s" % linux_flavor
    env.linux_flavor = linux_flavor
    return linux_flavor

@task
def system_install():
    """
    Perform the system installation part.

    NOTE: Most of this requires sudo access on the machine(s)
    """
    puts(blue("\n\n***** Entering task {0} *****\n\n".format(inspect.stack()[0][3])))
    set_env()

    # Install required packages
    linux_flavor = get_linux_flavor()
    if (linux_flavor in ['CentOS','Amazon Linux']):
         # Update the machine completely
        errmsg = sudo('yum --assumeyes --quiet update', combine_stderr=True, warn_only=True)
        processCentOSErrMsg(errmsg)
        for package in YUM_PACKAGES:
            install_yum(package)
        if linux_flavor == 'CentOS':
            sudo('/etc/init.d/iptables stop') # CentOS firewall blocks NGAS port!
    elif (linux_flavor in ['Ubuntu', 'Debian']):
        errmsg = sudo('apt-get -qq -y update', combine_stderr=True, warn_only=True)
        for package in APT_PACKAGES:
            install_apt(package)
    elif linux_flavor in ['SUSE','SLES-SP2', 'SLES-SP3', 'SLES']:
        errmsg = sudo('zypper -n -q patch', combine_stderr=True, warn_only=True)
        for package in SLES_PACKAGES:
            install_zypper(package)
    elif linux_flavor == 'Darwin':
        pkg_mgr = pkg_mgr_ensure()
        if pkg_mgr == 'brew':
            for package in BREW_PACKAGES:
                install_brew(package)
        elif pkg_mgr == 'port':
            for package in PORT_PACKAGES:
                install_port(package)     
    else:
        abort("Unsupported linux flavor detected: {0}".format(linux_flavor))
    puts(green("\n\n******** System packages installation COMPLETED!********\n\n"))

@task
def pkg_mgr_ensure():
    """
    Checks if either brew or port is installed. If none is it installs brew
    It then returns the package manager currently installed on the system
    """
    pkg_mgr = check_brew_port()
    if pkg_mgr == None:
        install_homebrew()
        pkg_mgr = 'brew'
    return pkg_mgr

@task
def system_check():
    """
    Check for existence of system level packages

    NOTE: This requires sudo access on the machine(s)
    """
    puts(blue("\n\n***** Entering task {0} *****\n\n".format(inspect.stack()[0][3])))
    with hide('running','stderr','stdout'):
        set_env()

        re = run('cat /etc/issue')
    linux_flavor = re.split()
    if (len(linux_flavor) > 0):
        if linux_flavor[0] == 'CentOS':
            linux_flavor = linux_flavor[0]
        elif linux_flavor[0] == 'Amazon':
            linux_flavor = ' '.join(linux_flavor[:2])

    summary = True
    if (linux_flavor in ['CentOS','Amazon Linux']):
        for package in YUM_PACKAGES:
            if not check_yum(package):
                summary = False
    elif (linux_flavor == 'Ubuntu'):
        for package in APT_PACKAGE:
            if not check_apt(package):
                summary = False
    else:
        abort("Unknown linux flavor detected: {0}".format(re))
    if summary:
        print "\n\nAll required packages are installed."
    else:
        print "\n\nAt least one package is missing!"


@task
def postfix_config():
    """
    Setup the e-mail system for the NGAS
    notifications. It requires access to an SMTP server.
    """
    puts(blue("\n\n***** Entering task {0} *****\n\n".format(inspect.stack()[0][3])))

    if 'gmail_account' not in env:
        prompt('GMail Account:', 'gmail_account')
    if 'gmail_password' not in env:
        prompt('GMail Password:', 'gmail_password')

    # Setup postfix
    sudo('service sendmail stop')
    sudo('service postfix stop')
    sudo('chkconfig sendmail off')
    sudo('chkconfig sendmail --del')

    sudo('chkconfig postfix --add')
    sudo('chkconfig postfix on')

    sudo('service postfix start')

    sudo('''echo "relayhost = [smtp.gmail.com]:587
smtp_sasl_auth_enable = yes
smtp_sasl_password_maps = hash:/etc/postfix/sasl_passwd
smtp_sasl_security_options = noanonymous
smtp_tls_CAfile = /etc/postfix/cacert.pem
smtp_use_tls = yes

# smtp_generic_maps
smtp_generic_maps = hash:/etc/postfix/generic
default_destination_concurrency_limit = 1" >> /etc/postfix/main.cf''')

    sudo('echo "[smtp.gmail.com]:587 {0}@gmail.com:{1}" > /etc/postfix/sasl_passwd'.format(env.gmail_account, env.gmail_password))
    sudo('chmod 400 /etc/postfix/sasl_passwd')
    sudo('postmap /etc/postfix/sasl_passwd')

@task
def user_setup():
    """
    setup ngas users.

    TODO: sort out the ssh keys
    """
    puts(blue("\n\n***** Entering task {0} *****\n\n".format(inspect.stack()[0][3])))

    set_env()
    if not env.user:
        env.user = USERNAME # defaults to ec2-user
    group = env.user # defaults to the same as the user name
    sudo('groupadd ngas', warn_only=True)
    for user in env.APP_USERS:
        sudo('useradd -g {0} -m -s /bin/bash {1}'.format(group, user), warn_only=True)
        sudo('mkdir /home/{0}/.ssh'.format(user), warn_only=True)
        sudo('chmod 700 /home/{0}/.ssh'.format(user))
        sudo('chown -R {0}:{1} /home/{0}/.ssh'.format(user,group))
        home = run('echo $HOME')
        put('{0}machine-setup/authorized_keys'.format(env.src_dir),
                '/tmp/authorized_keys')
        sudo('mv /tmp/authorized_keys /home/{0}/.ssh/authorized_keys'.format(user))
        sudo('chmod 600 /home/{0}/.ssh/authorized_keys'.format(user))
        sudo('chown {0}:{1} /home/{0}/.ssh/authorized_keys'.format(user, group))
        
    # create NGAS directories and chown to correct user and group
    sudo('mkdir -p {0}'.format(env.APP_DIR_ABS))
    sudo('chown {0}:{1} {2}'.format(env.APP_USERS[0], group, env.APP_DIR_ABS))
    sudo('mkdir -p {0}/../NGAS'.format(env.APP_DIR_ABS))
    sudo('chown {0}:{1} {2}/../NGAS'.format(env.APP_USERS[0], group, env.APP_DIR_ABS))
    puts(green("\n\n******** USER SETUP COMPLETED!********\n\n"))


@task
def python_setup():
    """
    Ensure that there is the right version of python available
    If not install it from scratch in user directory.

    INPUT:
    None

    OUTPUT:
    None
    """
    puts(blue("\n\n***** Entering task {0} *****\n\n".format(inspect.stack()[0][3])))
    set_env()

    with cd('/tmp'):
        if not env.standalone:
            run('wget --no-check-certificate -q {0}'.format(APP_PYTHON_URL))
        else:
            put('{0}/additional_tars/Python-2.7.8.tgz'.format(env.src_dir), 'Python-2.7.8.tgz')
        base = os.path.basename(APP_PYTHON_URL)
        pdir = os.path.splitext(base)[0]
        run('tar -xzf {0}'.format(base))
    ppath = env.APP_DIR_ABS + '/../python'
    with cd('/tmp/{0}'.format(pdir)):
        run('./configure --prefix {0};make;make install'.format(ppath))
        ppath = '{0}/bin/python{1}'.format(ppath,APP_PYTHON_VERSION)
    env.PYTHON = ppath
    puts(green("\n\n******** PYTHON INSTALLATION COMPLETED!********\n\n"))


@task
def virtualenv_setup():
    """
    setup virtualenv with the detected or newly installed python
    """
    puts(blue("\n\n***** Entering task {0} *****\n\n".format(inspect.stack()[0][3])))
    set_env()
    check_python()
    print "CHECK_DIR: {0}".format(env.APP_DIR_ABS+'/src')
    if check_dir(env.APP_DIR_ABS+'/src') and not env.force:
        abort('{0} directory exists already'.format(env.APP_DIR_ABS))

    with cd('/tmp'):
        put('{0}/clib_tars/virtualenv-12.0.7.tar.gz'.format(env.src_dir), 'virtualenv-12.0.7.tar.gz')
        run('tar -xzf virtualenv-12.0.7.tar.gz')
        with settings(user=env.APP_USERS[0]):
            run('cd virtualenv-12.0.7; {0} virtualenv.py {1}'.format(env.PYTHON, env.APP_DIR_ABS))
            if not(check_dir('~/.pip')):
                run('mkdir ~/.pip; cd ~/.pip; wget http://curl.haxx.se/ca/cacert.pem')
            run('echo "[global]" > ~/.pip/pip.conf; echo "cert = {0}/.pip/cacert.pem" >> ~/.pip/pip.conf;'.format(env.HOME))

    puts(green("\n\n******** VIRTUALENV SETUP COMPLETED!********\n\n"))



@task
def ngas_buildout(typ='archive'):
    """
    Perform just the buildout and virtualenv config

    if env.standalone is not 0 then the eggs from the additional_tars
    will be installed to avoid accessing the internet.
    """
    puts(blue("\n\n***** Entering task {0} *****\n\n".format(inspect.stack()[0][3])))
    set_env()
    run('if [ -a bin/python ] ; then rm bin/python ; fi') # avoid the 'busy' error message

    with cd(env.APP_DIR_ABS):

        # With ports we need to pass down the berkeley DB libs/include locations
        buildoutCommand = 'buildout'
        pkgmgr = check_brew_port()
        if pkgmgr == 'port':
            buildoutCommand += ' cjclient:ldflags=-L{0}/lib/db60 cjclient:cflags=-I{0}/include/db60'.format(MACPORT_DIR)

        if (env.standalone):
            put('{0}/additional_tars/eggs.tar.gz'.format(env.src_dir), '{0}/eggs.tar.gz'.format(env.APP_DIR_ABS))
            run('tar -xzf eggs.tar.gz')
            if env.linux_flavor == 'Darwin':
                put('{0}/data/common.py.patch'.format(env.src_dir), '.')
                run('patch eggs/minitage.recipe.common-1.90-py2.7.egg/minitage/recipe/common/common.py common.py.patch')
            run('find . -name "._*" -exec rm -rf {} \;') # get rid of stupid stuff left over from MacOSX
            virtualenv('{0} -Nvo'.format(buildoutCommand))
        else:
            run('find . -name "._*" -exec rm -rf {} \;')
            virtualenv(buildoutCommand)

        with settings(warn_only=True):
                run('mkdir -p {0}/../NGAS'.format(env.APP_DIR_ABS))
        run('cp -R {0}/NGAS/* {0}/../NGAS/.'.format(env.APP_DIR_ABS))
        with settings(warn_only=True):
            run('cp {0}/cfg/{1} {0}/../NGAS/cfg/{2}'.format(\
              env.APP_DIR_ABS, initName(typ=typ)[2], initName(typ=typ)[3]))
        nda = '\/'+'\/'.join(env.APP_DIR_ABS.split('/')[1:-1])+'\/NGAS'
        if env.linux_flavor == 'Darwin': # capture stupid difference in sed on Mac OSX
            run("""sed -i '' 's/\*replaceRoot\*/{0}/g' {0}/cfg/{1}""".
                format(nda, initName(typ=typ)[3]))
        else:
            run("""sed -i 's/\*replaceRoot\*/{0}/g' {0}/cfg/{1}""".
                format(nda, initName(typ=typ)[3]))

        with cd('../NGAS'):
            with settings(warn_only=True):
                run('sqlite3 -init {0}/src/ngamsSql/ngamsCreateTables-SQLite.sql ngas.sqlite <<< $(echo ".quit")'\
                    .format(env.APP_DIR_ABS))
                run('cp ngas.sqlite {0}/src/ngamsTest/src/ngas_Sqlite_db_template'.format(env.APP_DIR_ABS))


    puts(green("\n\n******** NGAS_BUILDOUT COMPLETED!********\n\n"))



@task
def install_user_profile():
    """
    Put the activation of the virtualenv into the login profile of the user
    
    NOTE: This will be executed for the user running NGAS.
    """
    puts(blue("\n\n***** Entering task {0} *****\n\n".format(inspect.stack()[0][3])))
    set_env()
    nuser = env.APP_USERS[0]
    if env.user != nuser:
        with cd(env.HOME):
            res = sudo('if [ -e {0}/.bash_profile_orig ]; then echo 1; else echo ; fi'.format(env.HOME))
            if not res:
                sudo('sudo -u {0} cp .bash_profile .bash_profile_orig'.format(nuser),
                     warn_only=True)
            else:
                sudo('sudo -u {0} cp .bash_profile_orig .bash_profile'.format(nuser))
            sudo('sudo -u {0} echo "\nexport NGAS_PREFIX={1}\n" >> .bash_profile'.\
                format(nuser, env.APP_DIR_ABS))
            sudo('sudo -u {0} echo "source {1}/bin/activate\n" >> .bash_profile'.\
                 format(nuser, env.APP_DIR_ABS))
    else:
        with cd(env.HOME):
            res = run('if [ -e {0}/.bash_profile_orig ]; then echo 1; else echo ; fi'.format(env.HOME))
            if not res:
                run('cp .bash_profile .bash_profile_orig'.format(nuser), warn_only=True)
            else:
                run('cp .bash_profile_orig .bash_profile'.format(nuser))
            run('echo "export NGAS_PREFIX={1}\n" >> .bash_profile'.\
                format(nuser, env.APP_DIR_ABS))
            run('echo "source {1}/bin/activate\n" >> .bash_profile'.\
                 format(nuser, env.APP_DIR_ABS))

    puts(green("\n\n******** .bash_profile updated!********\n\n"))



@task
def ngas_full_buildout(typ='archive'):
    """
    Perform the full install and buildout
    """
    puts(blue("\n\n***** Entering task {0} *****\n\n".format(inspect.stack()[0][3])))
    set_env()

    # First get the sources
    #
    if (env.standalone):
        git_clone_tar()
    elif check_path('{0}/bootstrap.py'.format(env.APP_DIR_ABS)) == '0':
        git_clone_tar()

    with cd(env.APP_DIR_ABS):
        virtualenv('pip install clib_tars/zc.buildout-2.3.1.tar.gz')
        virtualenv('pip install clib_tars/pycrypto-2.6.tar.gz')
        virtualenv('pip install clib_tars/paramiko-1.11.0.tar.gz')
        # make this installation self consistent
        virtualenv('pip install clib_tars/Fabric-1.10.1.tar.gz')
        virtualenv('pip install clib_tars/boto-2.36.0.tar.gz')
        virtualenv('pip install clib_tars/markup-1.9.tar.gz')
        virtualenv('pip install additional_tars/egenix-mx-base-3.2.6.tar.gz')
        #The following will only work if the Berkeley DB has been installed already
        if env.linux_flavor == 'Darwin':
            puts('>>>> Installing Berkeley DB')
            system_install()
            virtualenv('cd /tmp; tar -xzf {0}/additional_tars/bsddb3-6.1.0.tar.gz'.format(env.APP_DIR_ABS))

            # Different flags given to the setup.py script depending on whether
            # the berkeley DB was installed using brew or port
            dbLocFlags='--berkeley-db-incdir={0}/include/db60 --berkeley-db-libdir={0}/lib/db60/'.format(MACPORT_DIR)
            pkgmgr = check_brew_port()
            if pkgmgr == 'brew':
               cellardir=check_brew_cellar()
               db_version = run('ls -tr1 {0}/berkeley-db'.format(cellar_dir)).split()[-1]
               dbLocFlags = '--berkeley-db={0}/berkeley-db/{1}'.format(cellardir,db_version)

            virtualenv('cd /tmp/bsddb3-6.1.0; ' + \
                       'export YES_I_HAVE_THE_RIGHT_TO_USE_THIS_BERKELEY_DB_VERSION=1; ' +\
                       'python{1} setup.py {0} build'.format(dbLocFlags, APP_PYTHON_VERSION))
            virtualenv('cd /tmp/bsddb3-6.1.0; ' + \
                       'export YES_I_HAVE_THE_RIGHT_TO_USE_THIS_BERKELEY_DB_VERSION=1; ' +\
                       'python{1} setup.py {0} install'.format(dbLocFlags, APP_PYTHON_VERSION))
        elif env.linux_flavor == 'Ubuntu':
            virtualenv('BERKELEYDB_DIR=/usr pip install additional_tars/bsddb3-6.1.0.tar.gz')
        else:
            virtualenv('pip install --install-option="--berkeley-db=/usr" additional_tars/bsddb3-6.1.0.tar.gz')
        virtualenv('pip install additional_tars/bottle-0.11.6.tar.gz')

        # run bootstrap with correct python version (explicit)
        run('if [ -a bin/python ] ; then rm bin/python ; fi') # avoid the 'busy' error message
        # install the ngamsPClient here standalone
        virtualenv('cd {0}/src/ngamsPClient; python2.7 setup.py install'.format(env.APP_DIR_ABS))
        virtualenv('python{0} bootstrap.py -v 2.3.1'.format(APP_PYTHON_VERSION))

    ngas_buildout(typ=typ)
    install_user_profile()

    puts(green("\n\n******** NGAS_FULL_BUILDOUT COMPLETED!********\n\n"))




@task
@serial
def test_env():
    """Configure the test environment on EC2

    Ask a series of questions before deploying to the cloud.

    Allow the user to select if a Elastic IP address is to be used
    """
    puts(blue("\n\n***** Entering task {0} *****\n\n".format(inspect.stack()[0][3])))
    if not env.has_key('AWS_PROFILE') or not env.AWS_PROFILE:
        env.AWS_PROFILE = AWS_PROFILE
    if not env.has_key('BRANCH') or not env.BRANCH:
        env.BRANCH = BRANCH
    if not env.has_key('instance_name') or not env.instance_name:
        env.instance_name = INSTANCE_NAME.format(env.BRANCH)
    if not env.has_key('use_elastic_ip') or not env.use_elastic_ip:
        env.use_elastic_ip = ELASTIC_IP
    if not env.has_key('key_filename') or not env.key_filename:
        env.key_filename = AWS_KEY
    if not env.has_key('AMI_NAME') or not env.AMI_NAME:
        env.AMI_NAME = 'CentOS'
    env.instance_name = INSTANCE_NAME.format(env.BRANCH)
    env.use_elastic_ip = ELASTIC_IP
    if 'use_elastic_ip' in env:
        use_elastic_ip = to_boolean(env.use_elastic_ip)
    else:
        use_elastic_ip = confirm('Do you want to assign an Elastic IP to this instance: ', False)

    public_ip = None
    if use_elastic_ip:
        if 'public_ip' in env:
            public_ip = env.public_ip
        else:
            public_ip = prompt('What is the public IP address: ', 'public_ip')

    if 'instance_name' not in env:
        prompt('AWS Instance name: ', 'instance_name')

    env.user = USERNAME
    if env.AMI_NAME in ['CentOS', 'SLES']:
        env.user = 'root'
    # Create the instance in AWS
    host_names = create_instance([env.instance_name], use_elastic_ip, [public_ip])
    env.hosts = host_names
    if not env.host_string:
        env.host_string = env.hosts[0]

    env.key_filename = AWS_KEY
    env.roledefs = {
        'ngasmgr' : host_names,
        'ngas' : host_names,
    }
    puts(green("\n\n******** EC2 INSTANCE SETUP COMPLETE!********\n\n"))



def initName(typ='archive'):
    """
    Helper function to set the name of the link to the config file.
    """
    if typ == 'archive':
        initFile = 'ngamsServer.init.sh'
        NGAS_DEF_CFG = 'NgamsCfg.SQLite.mini.xml'
        NGAS_LINK_CFG = 'ngamsServer.conf'
    elif typ == 'cache':
        initFile = 'ngamsCache.init.sh'
        NGAS_DEF_CFG = 'NgamsCfg.SQLite.cache.xml'
        NGAS_LINK_CFG = 'ngamsCacheServer.conf'
    return (initFile, initFile.split('.')[0], NGAS_DEF_CFG, NGAS_LINK_CFG)


@task
def user_deploy(typ='archive'):
    """
    Deploy the system as a normal user without sudo access
    NOTE: The parameter can be passed from the command line by using

    fab -f deploy.py user_deploy:typ='cache'
    """
    puts(blue("\n\n***** Entering task {0} *****\n\n".format(inspect.stack()[0][3])))
    if not env.has_key('APP_USERS') or not env.APP_USERS:
        # if not defined on the command line use the current user
        if env.user:
            env.APP_USERS = [env.user]
        else:
            env.APP_USERS = os.environ['HOME'].split('/')[-1]

    install(sys_install=False, user_install=False, 
            init_install=False, typ=typ)
    with settings(user=env.APP_USERS[0]):
        run('ngamsDaemon start')
    puts(green("\n\n******** SERVER STARTED!********\n\n"))
    if test_status():
        puts(green("\n\n>>>>> SERVER STATUS CHECKED <<<<<<<<<<<\n\n"))
    else:
        puts(red("\n\n>>>>>>> SERVER STATUS NOT OK <<<<<<<<<<<<\n\n"))
    
    puts(green("\n\n******** USER INSTALLATION COMPLETED!********\n\n"))


@task
def init_deploy(typ='archive'):
    """
    Install the NGAS init script for an operational deployment

    Typical usage:
    
    fab -f machine-setup/deploy.py init_deploy -H <host> -i <ssh-key-file> -u <sudo_user>
    """
    puts(blue("\n\n***** Entering task {0} *****\n\n".format(inspect.stack()[0][3])))
    (initFile, initLink, cfg, lcfg) = initName(typ=typ)

    set_env()

    sudo('cp {0}/src/ngamsStartup/{1} /etc/init.d/{2}'.\
         format(env.APP_DIR_ABS, initFile, initLink))
    sudo("sed -i 's/NGAS_USER=\"ngas\"/NGAS_USER=\"{0}\"/g' /etc/init.d/{1}".\
         format(env.APP_USERS[0], initLink))
    sudo("sed -i 's/NGAS_ROOT=\"\/home\/$NGAS_USER\/ngas_rt\"/NGAS_ROOT=\"{0}\"/g' /etc/init.d/{1}".\
         format(env.APP_DIR_ABS.replace('/','\/'), initLink))
    sudo('chmod a+x /etc/init.d/{0}'.format(initLink))
    if (get_linux_flavor() in ['Ubuntu','SUSE', 'Suse']):
        sudo('chkconfig --add {0}'.format(initLink))
    else:
        sudo('chkconfig --add /etc/init.d/{0}'.format(initLink))
    puts(green("\n\n******** CONFIGURED INIT SCRIPTS!********\n\n"))


@task
@serial
def operations_deploy(sys_install=True, user_install=True, typ='archive'):
    """
    ** MAIN TASK **: Deploy the full NGAS operational environment.
    In order to install NGAS on an operational host go to any host
    where NGAS is already running or where you have git-cloned the
    NGAS software and issue the command:

    fab -u <super-user> -H <host> -f machine_setup/deploy.py operations_deploy

    where <super-user> is a user on the target machine with root priviledges
    and <host> is either the DNS resolvable name of the target machine or
    its IP address.

    NOTE: The parameter can be passed from the command line by using

    fab -f deploy.py operations_deploy:typ='cache'
    
    NOTE: This task is now merely an alias for install.
    """

    puts(blue("\n\n***** Entering task {0} *****\n\n".format(inspect.stack()[0][3])))
    install(sys_install=sys_install, user_install=user_install, 
            init_install=True, typ=typ)
    
    puts(green("\n\n******** OPERATIONS_DEPLOY COMPLETED!********\n\n"))
    puts(green("\n\nThe server could be started now using the sqlite backend."))
    puts(green("In most cases this is not reflecting the operational requirements though."))
    puts(green("Thus some local adjustments of the NGAS configuration is most probably"))
    puts(green("required. This includes the DB backend config as well as the configuration"))
    puts(green("of the data volumes.\n\n"))


@task
@serial
def test_deploy():
    """
    ** MAIN TASK **: Deploy the full NGAS EC2 test environment.

    Typical usage:
    
    fab -f machine-setup/deploy.py test_deploy
    """

    puts(blue("\n\n***** Entering task {0} *****\n\n".format(inspect.stack()[0][3])))
    test_env()
    # set environment to default for EC2, if not specified otherwise.
    set_env()
    install(sys_install=True, user_install=True, init_install=True)
    with settings(user=env.APP_USERS[0]):
        sudo('chown -R {0}:{0} /home/{0}'.format(user))
        run('ngamsDaemon start')
    puts(green("\n\n******** SERVER STARTED!********\n\n"))
    if test_status():
        puts(green("\n\n>>>>> SERVER STATUS CHECKED <<<<<<<<<<<\n\n"))
    else:
        puts(red("\n\n>>>>>>> SERVER STATUS NOT OK <<<<<<<<<<<<\n\n"))
    
    puts(green("\n\n******** TEST_DEPLOY COMPLETED on AWS host: {0} ********\n\n".format(env.host_string)))

@task
def test_status():
    """
    Execute the STATUS command against a running NGAS server
    """
    set_env()
    puts(blue("\n\n***** Entering task {0} *****\n\n".format(inspect.stack()[0][3])))
    try:
        serv = urllib.urlopen('http://{0}:7777/STATUS'.format(env.host_string))
    except IOError:
        puts(red('Problem connecting to server !!!'))
        return False
        
    response = serv.read()
    serv.close()
    if response.find('Status="SUCCESS"') == -1:
        puts(red('Problem with server response!!!'))
        puts(red(response))
        return False
    else:
        puts(green('STATUS="SUCCESS"'))
        return True
    
    


@task
def archiveSource():
    """
    Archive the NGAS source package on a NGAS server
    
    Typical usage:
    
    fab -f machine-setup/deploy.py archiveSource -H ngas.ddns.net --set src_dir=.
    
    NOTE: The ngamsPClient module must be on the python path for fab.
    """
    puts(blue("\n\n***** Entering task {0} *****\n\n".format(inspect.stack()[0][3])))
    import ngamsPClient
    if not env.has_key('src_dir') or not env.src_dir:
        print 'Please specify the local source directory of the NGAS software'
        print 'on the command line using --set src_dir=your/local/directory'
        abort(red('\n\n******** ARCHIVE ABORTED!********\n\n'))
    else: # check whether the source directory setting is likely to be correct
        res = local('grep "The Next Generation Archive System" {0}/README'.format(env.src_dir), \
                    capture=True)
        if not res:
            abort('src_dir does not point to a valid NGAS source directory!!')
    #set_env()
    client=ngamsPClient.ngamsPClient(host=env.host_string, port=7777)
    ngas_minimal_tar(transfer=False)
    stat = client.archive(fileUri='/tmp/ngas_src.tar.gz',mimeType='application/octet-stream')
    if stat.getStatus() != 'SUCCESS':
        puts(">>>> Problem archiving source package!")
    puts(green(stat.getMessage()))



@task
def install(sys_install=True, user_install=True, 
            init_install=True, typ='archive',
            python_install=False):
    """
    Install NGAS users and NGAS software on existing machine.
    Note: Requires root permissions!
    """
    puts(blue("\n\n***** Entering task {0} *****\n\n".format(inspect.stack()[0][3])))
    set_env()
    if sys_install and sys_install != 'False': system_install()
    if env.postfix:
        postfix_config()
    if user_install and user_install != 'False': user_setup()

    with settings(user=env.APP_USERS[0]):
        ppath = check_python()
        if not ppath or str(python_install) == 'True':
            python_setup()
    if env.PREFIX != env.HOME: # generate non-standard ngas_rt directory
        sudo('mkdir -p {0}'.format(env.PREFIX))
    with settings(user=env.APP_USERS[0]):
        virtualenv_setup()
    if env.PREFIX != env.HOME:
        sudo('chown -R {0}:ngas {1}'.format(env.APP_USERS[0], env.PREFIX))
    with settings(user=env.APP_USERS[0]):
        ngas_full_buildout(typ=typ)
        cleanup_tmp()
    if init_install and init_install != 'False': init_deploy()
    puts(green("\n\n******** INSTALLATION COMPLETED!********\n\n"))


@task
def uninstall(clean_system=False):
    """
    Uninstall the NGAS software 
    NGAS users and init script will only be removed if clean_system is True
    
    NOTE: This can only be used with a sudo user. Does not uninstall
          system packages.
    """
    puts(blue("\n\n***** Entering task {0} *****\n\n".format(inspect.stack()[0][3])))
    set_env()
    if env.PREFIX != env.HOME: # avoid removing the home directory
        sudo('rm -rf {0}'.format(env.PREFIX), warn_only=True)
    run('rm -rf {0}/../python {0}'.format(env.APP_DIR_ABS), warn_only=True)
    run('rm -rf /tmp/Py* /tmp/ngas* /tmp/virtual*')
    with settings(user = env.APP_USERS[0]):
        run('mv .bash_profile_orig .bash_profile', warn_only=True)
    
    if clean_system and clean_system != 'False': # don't delete the users and system settings by default.
        for u in env.APP_USERS:
            sudo('userdel -r {0}'.format(u), warn_only=True)
        sudo('groupdel ngas', warn_only=True)
        sudo('rm /etc/ngamsServer.conf', warn_only=True)
        sudo('rm /etc/init.d/ngamsServer', warn_only=True)

    puts(green("\n\n******** UNINSTALL COMPLETED!********\n\n"))

@task
def upgrade():
    """
    Upgrade the NGAS software on a target host using rsync.

    NOTE: This does NOT perform a new buildout, i.e. all the binaries and libraries are untouched.
    
    Typical command line:
    fab -H ngas.ddns.net -i ~/.ssh/icrar_ngas.pem -u ngas -f machine-setup/deploy.py upgrade --set src_dir=.
    """
    # use the PREFIX from the command line or try to set it from
    # the remote environment. If both fails bail-out.
    puts(blue("\n\n***** Entering task {0} *****\n\n".format(inspect.stack()[0][3])))
    if not env.has_key('PREFIX') or not env.PREFIX:
        env.PREFIX = run('echo $NGAS_PREFIX/..')
        env.APP_DIR_ABS = run('echo $NGAS_PREFIX')
    if not env.PREFIX:
        print 'Unable to identify location of NGAS installation!'
        print 'Please set the environment variable NGAS_PREFIX in .bash_profile.'
        print 'of the user running NGAS on the remote host.'
        abort(red('\n\n******** UPGRADE ABORTED!********\n\n'))
    if not env.has_key('src_dir') or not env.src_dir:
        print 'Please specify the local source directory of the NGAS software'
        print 'on the command line using --set src_dir=your/local/directory'
        abort(red('\n\n******** UPGRADE ABORTED!********\n\n'))
    else: # check whether the source directory setting is likely to be correct
        res = local('grep "The Next Generation Archive System" {0}/README'.format(env.src_dir), \
                    capture=True)
        if not res:
            abort(red('src_dir does not point to a valid NGAS source directory!!'))
    set_env()
    run('$NGAS_PREFIX/bin/ngamsDaemon stop')
    rsync_project(local_dir=env.src_dir+'/src', remote_dir=env.APP_DIR_ABS, exclude=".git")
    #git_clone_tar()
    run('$NGAS_PREFIX/bin/ngamsDaemon start')
    if test_status():
        puts(green("\n\n>>>>> SERVER STATUS CHECKED <<<<<<<<<<<\n\n"))
    else:
        puts(red("\n\n>>>>>>> SERVER STATUS NOT OK <<<<<<<<<<<<\n\n"))
    puts(green("\n\n******** UPGRADE COMPLETED!********\n\n"))

    
@task
def assign_ddns():
    """
    This task installs the noip ddns client to the specified host.
    After the installation the configuration step is executed and that
    requires some manual input. Then the noip2 client is started in background.
    
    NOTE: Obviously this should only be carried out for one NGAS deployment!!
    """
    puts(blue("\n\n***** Entering task {0} *****\n\n".format(inspect.stack()[0][3])))
    sudo('yum-config-manager --enable epel')
    sudo('yum install -y noip')
    sudo('sudo noip2 -C')
    sudo('chkconfig noip on')
    sudo('service noip start')
    puts(green("\n\n***** Dynamic IP address assigned ******\n\n"))

@task
def connect():
    puts(blue("\n\n***** Entering task {0} *****\n\n".format(inspect.stack()[0][3])))
    if not env.has_key('AWS_PROFILE') or not env.AWS_PROFILE:
        env.AWS_PROFILE = AWS_PROFILE
    if not env.has_key('key_filename') or not env.key_filename:
        env.key_filename = AWS_KEY

    conn = boto.ec2.connect_to_region(AWS_REGION, profile_name=env.AWS_PROFILE)
    return conn

@task
def list_instances():
    puts(blue("\n\n***** Entering task {0} *****\n\n".format(inspect.stack()[0][3])))
    conn = connect()
    res = conn.get_all_instances()
    for r in res:
        inst_id = r.instances[0].id
        puts('Instance {0} tags:'.format(inst_id))
        tagdict = r.instances[0].tags
        for k in tagdict:
            print '{0}: {1}'.format(k,tagdict[k]),
        print
        print

@task
def terminate(instance_id):
    """
    Task to terminate the boto instances
    """
    puts(blue("\n\n***** Entering task {0} *****\n\n".format(inspect.stack()[0][3])))
    userAThost = os.environ['USER'] + '@' + whatsmyip()
    if not(instance_id):
        puts('No instance ID specified. Please provide one.')
        return
    conn = connect()
    inst = conn.get_all_instances(instance_ids=[instance_id])
    puts('Instance {0} tags:'.format(instance_id))
    tagdict = inst[0].instances[0].tags
    for k in tagdict:
        print '{0}: {1}'.format(k,tagdict[k]),
    print
    if tagdict['Created By'] != userAThost:
        puts('******************************************************')
        puts('WARNING: This instances has not been created by you!!!')
        puts('******************************************************')
    if confirm("Do you really want to terminate this instance?"):
        puts('Teminating instance {0}'.format(instance_id))
        conn.terminate_instances(instance_ids=[instance_id])
    else:
        puts(red('Instance NOT terminated!'))
    return

@task
def cleanup_tmp():
    """
    Task to cleanup temporary files left-over from an installation.
    This task runs as the login user, not sudo.
    """
    tmp_items = [
                 'virtualenv*',
                 'db-6*',
                 'ngas_rt*',
                 ]
    for item in tmp_items:
        run('rm -rf /tmp/{0}'.format(item))<|MERGE_RESOLUTION|>--- conflicted
+++ resolved
@@ -288,13 +288,8 @@
             """.\
             format(env.user, env.key_filename, env.hosts,
                    env.host_string, env.postfix, env.APP_DIR_ABS,
-<<<<<<< HEAD
                    env.APP_DIR, env.APP_USERS, env.HOME, env.PREFIX,
-                   env.src_dir))
-=======
-                   env.APP_DIR, env.APP_USERS, env.HOME, env.PREFIX, 
                    env.src_dir, env.BRANCH))
->>>>>>> d434dbc0
 
 
     env['environment_already_set'] = 1
