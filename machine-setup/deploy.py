--- conflicted
+++ resolved
@@ -454,10 +454,6 @@
         env.AWS_PROFILE = AWS_PROFILE
     conn = boto.ec2.connect_to_region(AWS_REGION, profile_name=env.AWS_PROFILE)
     kp = conn.get_key_pair(KEY_NAME)
-<<<<<<< HEAD
-    if not kp:
-        kp = conn.create_key_pair(KEY_NAME)
-=======
     if not kp: # key does not exist on AWS
         kp = conn.create_key_pair(KEY_NAME)
         puts(green("\n******** KEY_PAIR created!********\n"))
@@ -476,7 +472,6 @@
         puts(green("\n******** KEY_PAIR retrieved********\n"))
         Rkey = RSA.importKey(kp.material)
         env.SSH_PUBLIC_KEY = Rkey.exportKey('OpenSSH')
->>>>>>> 3acb7b3f
         kp.save('~/.ssh/')
         puts(green("\n******** KEY_PAIR created and written!********\n"))
     else:
@@ -493,8 +488,6 @@
         format(inspect.stack()[0][3])))
     conn.close()
     return
-<<<<<<< HEAD
-=======
 
 @task
 def create_key_pair():
@@ -506,7 +499,6 @@
     public key:  key.exportKey('OpenSSH')
     """
     puts(blue("\n***** Entering task {0} *****\n".format(inspect.stack()[0][3])))
->>>>>>> 3acb7b3f
 
     key_fname = os.path.expanduser(AWS_KEY)
     if os.path.exists(key_fname): # have the private key
