#
#    ICRAR - International Centre for Radio Astronomy Research
#    (c) UWA - The University of Western Australia, 2012
#    Copyright by UWA (in the framework of the ICRAR)
#    All rights reserved
#
#    This library is free software; you can redistribute it and/or
#    modify it under the terms of the GNU Lesser General Public
#    License as published by the Free Software Foundation; either
#    version 2.1 of the License, or (at your option) any later version.
#
#    This library is distributed in the hope that it will be useful,
#    but WITHOUT ANY WARRANTY; without even the implied warranty of
#    MERCHANTABILITY or FITNESS FOR A PARTICULAR PURPOSE.  See the GNU
#    Lesser General Public License for more details.
#
#    You should have received a copy of the GNU Lesser General Public
#    License along with this library; if not, write to the Free Software
#    Foundation, Inc., 59 Temple Place, Suite 330, Boston,
#    MA 02111-1307  USA
#
#******************************************************************************
#
# "@(#) $Id: ngamsRearchiveCmd.py,v 1.9 2008/08/19 20:51:50 jknudstr Exp $"
#
# Who       When        What
# --------  ----------  -------------------------------------------------------
# jknudstr  24/04/03    Created
#

"""
Contains the functions to handle the REARCHIVE command.

It is possible to re-archive files via push or pull technique; when using
former, the data of the file is provided in the request, using the second,
the file is pulled via a provided URL from the remote, host node.
"""

import base64
import logging
import os
import time
import urllib

import ngamsArchiveUtils
import ngamsFileUtils, ngamsCacheControlThread
from ngamsLib import ngamsLib
from ngamsLib import ngamsFileInfo
from ngamsLib import ngamsHighLevelLib, ngamsDiskUtils
from ngamsLib.ngamsCore import NGAMS_HTTP_HDR_FILE_INFO, NGAMS_HTTP_GET, \
    mvFile, getDiskSpaceAvail, genLog, \
    NGAMS_IDLE_SUBSTATE, NGAMS_HTTP_HDR_CHECKSUM


logger = logging.getLogger(__name__)

def receiveData(srvObj,
                reqPropsObj,
                httpRef):
    """
    Receive the data in connection with the Rearchive Request.

    For a description of the parameters: Check handleCmd().

    Returns:   Tuple with File Info Object for the file to be rearchived and
               Disk Info Object for the selected target disk
               (tuple/(fileInfo, ngamsDiskInfo)).
    """

    # Note, this algorithm does not implement support for back-log buffering
    # for speed optimization reasons.

    # Unpack the file information contained in the HTTP header
    # (NGAS-File-Info).
    encFileInfo = reqPropsObj.getHttpHdr(NGAMS_HTTP_HDR_FILE_INFO)
    if (not encFileInfo):
        msg = "Error. Must provide NGAS File Information " +\
              "(RFC 3548 encoded) in HTTP header NGAS-File-Info"
        raise Exception(msg)
    fileInfoXml = base64.b64decode(encFileInfo)
    fileInfoObj = ngamsFileInfo.ngamsFileInfo().unpackXmlDoc(fileInfoXml)

    # Find the most suitable target Disk Set.
    trgDiskInfoObj = None
    diskExList = []
    while (True):
        try:
            tmpTrgDiskInfo = ngamsDiskUtils.\
                             findTargetDisk(srvObj.getHostId(),
                                            srvObj.getDb(), srvObj.getCfg(),
                                            reqPropsObj.getMimeType(),
                                            sendNotification = 0,
                                            diskExemptList = diskExList,
                                            reqSpace = reqPropsObj.getSize())
            if (srvObj.getDb().fileInDb(tmpTrgDiskInfo.getDiskId(),
                                        fileInfoObj.getFileId(),
                                        fileInfoObj.getFileVersion())):
                diskExList.append(tmpTrgDiskInfo.getDiskId())
            else:
                trgDiskInfoObj = tmpTrgDiskInfo
                break
        except Exception as e:
            msg = "Error locating target disk for REARCHIVE Command. Error: %s"
            msg = msg % str(e)
            raise Exception(msg)

    # Generate Staging Filename + save file into this.
    storageSetId = trgDiskInfoObj.getStorageSetId()
    stagingFilename = ngamsHighLevelLib.\
                      genStagingFilename(srvObj.getCfg(), reqPropsObj,
                                         srvObj.getDiskDic(), storageSetId,
                                         reqPropsObj.getFileUri(),
                                         genTmpFiles = 0)
    reqPropsObj.setStagingFilename(stagingFilename)

    # If it is an Rearchive Pull Request, open the URL.
    if (reqPropsObj.getHttpMethod() == NGAMS_HTTP_GET):
        # urllib.urlopen will attempt to get the content-length based on the URI
        # i.e. file, ftp, http
        handle = urllib.urlopen(reqPropsObj.getFileUri())
        reqPropsObj.setSize(handle.info()['Content-Length'])
        rfile = handle
    else:
<<<<<<< HEAD
        try:
            reqPropsObj.setSize(fileInfoObj.getFileSize())
            ioTime = ngamsHighLevelLib.saveInStagingFile(srvObj.getCfg(),
                                                         reqPropsObj,
                                                         stagingFilename,
                                                         trgDiskInfoObj)
            reqPropsObj.incIoTime(ioTime)
        except:
            reqPropsObj.setSize(0)
            raise
=======
        reqPropsObj.setSize(fileInfoObj.getFileSize())
        rfile = httpRef.rfile


    # Save the data into the Staging File.
    try:
        # Make mutual exclusion on disk access (if requested).
        ngamsHighLevelLib.acquireDiskResource(srvObj.getCfg(), trgDiskInfoObj.getSlotId())

        # If provided with a checksum, calculate the checksum on the incoming
        # data stream and check that it is the same as the expected one
        # (as indicated in the file info structure given by the user)
        stored_checksum = fileInfoObj.getChecksum()
        crc_variant = fileInfoObj.getChecksumPlugIn()
        skip_crc = True
        if stored_checksum and crc_variant:
            reqPropsObj.addHttpPar('crc_variant', crc_variant)
            reqPropsObj.__httpHdrDic[NGAMS_HTTP_HDR_CHECKSUM] = stored_checksum
            skip_crc = False

        ngamsArchiveUtils.archive_contents_from_request(stagingFilename, srvObj.getCfg(),
                                                        reqPropsObj, rfile, skip_crc=skip_crc)
    finally:
        ngamsHighLevelLib.releaseDiskResource(srvObj.getCfg(), trgDiskInfoObj.getSlotId())
>>>>>>> 574122b5

    # Synchronize the file caches to ensure the files have been stored
    # on the disk and check that the files are accessible.
    # This sync is only relevant if back-log buffering is on.
    if (srvObj.getCfg().getBackLogBuffering()):
        ngamsFileUtils.syncCachesCheckFiles(srvObj, [stagingFilename])

    return (fileInfoObj, trgDiskInfoObj)


def processRequest(srvObj,
                   reqPropsObj,
                   httpRef,
                   fileInfoObj,
                   trgDiskInfoObj):
    """
    Process the Rearchive Request.

    For a description of the parameters: Check handleCmd().

    fileInfoObj:     File information for file to be restored (ngamsFileInfo).

    trgDiskInfoObj:  Disk Info Object for target disk (ngamsDiskInfo).

    Returns:         Void.
    """

    # Generate the DB File Information.
    newFileInfoObj = fileInfoObj.clone().\
                     setDiskId(trgDiskInfoObj.getDiskId()).\
                     setCreationDate(time.time())

    # Generate the final storage location and move the file there.
    targetFilename = os.path.normpath("%s/%s" %\
                                      (trgDiskInfoObj.getMountPoint(),
                                       newFileInfoObj.getFilename()))
    logger.debug("Move Restore Staging File to final destination: %s->%s ...",
                 reqPropsObj.getStagingFilename(), targetFilename)

    io_start = time.time()
    mvFile(reqPropsObj.getStagingFilename(), targetFilename)
    ioTime = time.time() - io_start
    reqPropsObj.incIoTime(ioTime)
    logger.debug("Moved Restore Staging File to final destination: %s->%s",
                 reqPropsObj.getStagingFilename(), targetFilename)

    # Update the DB with the information about the new file.
    # Update information for Main File/Disk in DB.
    newFileInfoObj.write(srvObj.getHostId(), srvObj.getDb())
    diskSpace = getDiskSpaceAvail(trgDiskInfoObj.getMountPoint())
    newSize = (trgDiskInfoObj.getBytesStored() + newFileInfoObj.getFileSize())
    ioTime = (trgDiskInfoObj.getTotalDiskWriteTime() + reqPropsObj.getIoTime())
    trgDiskInfoObj.\
                     setNumberOfFiles(trgDiskInfoObj.getNumberOfFiles() + 1).\
                     setAvailableMb(diskSpace).setBytesStored(newSize).\
                     setTotalDiskWriteTime(ioTime).write(srvObj.getDb())
    # Ensure that the restored file is readonly.
    ngamsLib.makeFileReadOnly(targetFilename)
    # Add the file info object for the target file in the disk info object.
    trgDiskInfoObj.addFileObj(newFileInfoObj)


def handleCmd(srvObj,
                       reqPropsObj,
                       httpRef):
    """
    Handle REARCHIVE command.

    srvObj:         Reference to NG/AMS server class object (ngamsServer).

    reqPropsObj:    Request Property object to keep track of actions done
                    during the request handling (ngamsReqProps).

    httpRef:        Reference to the HTTP request handler object
                    (ngamsHttpRequestHandler).

    Returns:        Void.
    """

    archive_start = time.time()

    # Execute the init procedure for the ARCHIVE Command.
    mimeType = ngamsArchiveUtils.archiveInitHandling(srvObj, reqPropsObj, httpRef)

    # If mime-type is None, the request has been handled, i.e., it might have
    # been a probe request or the server acting as proxy.
    if (not mimeType): return
    logger.debug("Archiving file: %s with mime-type: %s",
                 reqPropsObj.getSafeFileUri(), mimeType)

    fileInfoObj, trgDiskInfoObj = receiveData(srvObj, reqPropsObj, httpRef)

    processRequest(srvObj, reqPropsObj, httpRef, fileInfoObj, trgDiskInfoObj)

    # If running as a cache archive, update the Cache New Files DBM
    # with the information about the new file.
    if (srvObj.getCachingActive()):
        fileVer  = fileInfoObj.getFileVersion()
        ngamsCacheControlThread.addEntryNewFilesDbm(srvObj,
                                                    trgDiskInfoObj.getDiskId(),
                                                    fileInfoObj.getFileId(),
                                                    fileVer,
                                                    fileInfoObj.getFilename())

    # Create log/syslog entry for the successfulyl handled request.
    msg = genLog("NGAMS_INFO_FILE_ARCHIVED", [reqPropsObj.getSafeFileUri()])
    msg = msg + ". Time: %.6fs" % (time.time() - archive_start)
    logger.info(msg, extra={'to_syslog': True})

    srvObj.setSubState(NGAMS_IDLE_SUBSTATE)
    httpRef.send_ingest_status(msg, trgDiskInfoObj)


# EOF<|MERGE_RESOLUTION|>--- conflicted
+++ resolved
@@ -121,18 +121,6 @@
         reqPropsObj.setSize(handle.info()['Content-Length'])
         rfile = handle
     else:
-<<<<<<< HEAD
-        try:
-            reqPropsObj.setSize(fileInfoObj.getFileSize())
-            ioTime = ngamsHighLevelLib.saveInStagingFile(srvObj.getCfg(),
-                                                         reqPropsObj,
-                                                         stagingFilename,
-                                                         trgDiskInfoObj)
-            reqPropsObj.incIoTime(ioTime)
-        except:
-            reqPropsObj.setSize(0)
-            raise
-=======
         reqPropsObj.setSize(fileInfoObj.getFileSize())
         rfile = httpRef.rfile
 
@@ -157,7 +145,6 @@
                                                         reqPropsObj, rfile, skip_crc=skip_crc)
     finally:
         ngamsHighLevelLib.releaseDiskResource(srvObj.getCfg(), trgDiskInfoObj.getSlotId())
->>>>>>> 574122b5
 
     # Synchronize the file caches to ensure the files have been stored
     # on the disk and check that the files are accessible.
