--- conflicted
+++ resolved
@@ -73,13 +73,8 @@
     """
     Checks if the Janitor Thread should be stopped, raising an exception if needed
     """
-<<<<<<< HEAD
     if stopEvt.is_set():
-        info(2,"Exiting Janitor Thread")
-=======
-    if stopEvt.isSet():
         logger.info("Exiting Janitor Thread")
->>>>>>> 67a9cab9
         raise StopJanitorThreadException()
 
 def suspend(stopEvt, t):
@@ -985,7 +980,7 @@
     """
 
     checkStopJanitorThread(stopEvt)
-    info(4, "Janitor Thread running-Janitor Cycle.. ")
+    logger.debug("Janitor Thread running-Janitor Cycle.. ")
 
     # jobs=[] #a list we may use to keep track of jobs forked from main process
     #
@@ -1082,7 +1077,7 @@
     JanQue.put(srvObj.getJanitorThreadRunCount())
 
     # Suspend the thread for the time indicated.
-    info(4, "Janitor Thread executed - suspending for %d [s] ..." % (suspendTime,))
+    logger.debug("Janitor Thread executed - suspending for %d [s] ...", suspendTime)
     startTime = time.time()
     event_info_list = JanQue.get()  #==================================================
     while ((time.time() - startTime) < suspendTime):
@@ -1094,15 +1089,16 @@
                 if (event_info_list):
                     for diskInfo in event_info_list:
                         updateDbSnapShots(srvObj, stopEvt, diskInfo)
-            except Exception, e:
+            except StopJanitorThreadException:
+                raise
+            except Exception:
                 if (diskInfo):
-                    msg = "Error encountered handling DB Snapshot " + \
-                          "for disk: %s/%s. Exception: %s"
-                    msg = msg % (diskInfo[0], diskInfo[1], str(e))
+                    msg = "Error encountered handling DB Snapshot " +\
+                          "for disk: %s/%s"
+                    args = (diskInfo[0], diskInfo[1])
                 else:
-                    msg = "Error encountered handling DB Snapshot. " + \
-                          "Exception: %s" % str(e)
-                error(msg)
+                    msg, args = "Error encountered handling DB Snapshot", ()
+                logger.exception(msg, *args)
                 time.sleep(5)
         suspend(stopEvt, 1.0)
 
@@ -1127,11 +1123,10 @@
         checkUpdateDbSnapShots(srvObj, stopEvt)
     except StopJanitorThreadException:
         return
-    except Exception, e:
+    except Exception:
         logger.exception("Problem updating DB Snapshot files")
 
     suspendTime = isoTime2Secs(srvObj.getCfg().getJanitorSuspensionTime())
-<<<<<<< HEAD
     #==========================================================
     #=== Move contents of while loop to JanitorCycle method
     #===========================================================
@@ -1142,273 +1137,16 @@
             # case a problem occurs, like e.g. a problem with the DB connection.
             try:
                 JanitorCycle(srvObj, stopEvt, suspendTime, JanQue)
+            except StopJanitorThreadException:
+                raise
             except Exception:
-                errMsg = "Error occurred during execution of the Janitor Cycle"
-                alert(errMsg)
+                errMsg = "Error occurred during execution of the Janitor Thread"
+                logger.exception(errMsg)
                 # We make a small wait here to avoid that the process tries
                 # too often to carry out the tasks that failed.
                 time.sleep(2.0)
     except StopJanitorThreadException:
         return
-=======
-    while True:
-        # Incapsulate this whole block to avoid that the thread dies in
-        # case a problem occurs, like e.g. a problem with the DB connection.
-        try:
-            checkStopJanitorThread(stopEvt)
-            logger.debug("Janitor Thread running ...")
-
-            ##################################################################
-            # => Check if there are any Temporary DB Snapshot Files to handle.
-            ##################################################################
-            try:
-                updateDbSnapShots(srvObj, stopEvt)
-            except StopJanitorThreadException:
-                raise
-            except Exception:
-                logger.exception("Error encountered updating DB Snapshots")
-
-            # => Check Back-Log Buffer (if appropriate).
-            if (srvObj.getCfg().getAllowArchiveReq() and \
-                srvObj.getCfg().getBackLogBuffering()):
-                logger.debug("Checking Back-Log Buffer ...")
-                try:
-                    ngamsArchiveUtils.checkBackLogBuffer(srvObj)
-                except Exception, e:
-                    errMsg = genLog("NGAMS_ER_ARCH_BACK_LOG_BUF", [str(e)])
-                    logger.error(errMsg)
-            ##################################################################
-
-            ##################################################################
-            # => Check if we need to clean up Processing Directory (if
-            #    appropriate). If a Processing Directory is more than
-            #    30 minutes old, it is deleted.
-            ##################################################################
-            logger.debug("Checking/cleaning up Processing Directory ...")
-            procDir = os.path.normpath(srvObj.getCfg().\
-                                       getProcessingDirectory() +\
-                                       "/" + NGAMS_PROC_DIR)
-            checkCleanDirs(procDir, 1800, 1800, 0)
-            logger.debug("Processing Directory checked/cleaned up")
-            ##################################################################
-
-            ##################################################################
-            # => Check if there are old Requests in the Request DBM, which
-            #    should be removed.
-            ##################################################################
-            logger.debug("Checking/cleaning up Request DB ...")
-            #reqTimeOut = 10
-            reqTimeOut = 86400
-            try:
-                reqIds = srvObj.getRequestIds()
-                for reqId in reqIds:
-                    reqPropsObj = srvObj.getRequest(reqId)
-                    checkStopJanitorThread(stopEvt)
-
-                    # Remove a Request Properties Object from the queue if
-                    #
-                    # 1. The request handling is completed for more than
-                    #    24 hours (86400s).
-                    # 2. The request status has not been updated for more
-                    #    than 24 hours (86400s).
-                    timeNow = time.time()
-                    if (reqPropsObj.getCompletionTime() != None):
-                        complTime = reqPropsObj.getCompletionTime()
-                        if ((timeNow - complTime) >= reqTimeOut):
-                            logger.debug("Removing request with ID from " +\
-                                 "Request DBM: %s", str(reqId))
-                            srvObj.delRequest(reqId)
-                            continue
-                    if (reqPropsObj.getLastRequestStatUpdate() != None):
-                        lastReq = reqPropsObj.getLastRequestStatUpdate()
-                        if ((timeNow - lastReq) >= reqTimeOut):
-                            logger.debug("Removing request with ID from " +\
-                                 "Request DBM: %s", str(reqId))
-                            srvObj.delRequest(reqId)
-                            continue
-                    time.sleep(0.020)
-            except StopJanitorThreadException:
-                return
-            except Exception, e:
-                logger.exception("Exception encountered")
-            logger.debug("Request DB checked/cleaned up")
-            ##################################################################
-
-            ##################################################################
-            # => Check if we need to clean up Subscription Back-Log Buffer.
-            ##################################################################
-            logger.debug("Checking/cleaning up Subscription Back-Log Buffer ...")
-            backLogDir = os.path.\
-                         normpath(srvObj.getCfg().getBackLogBufferDirectory()+\
-                                  "/" + NGAMS_SUBSCR_BACK_LOG_DIR)
-            expTime = isoTime2Secs(srvObj.getCfg().getBackLogExpTime())
-            checkCleanDirs(backLogDir, expTime, expTime, 0)
-            logger.debug("Subscription Back-Log Buffer checked/cleaned up")
-
-            # => Check if there are left-over files in the NG/AMS Temp. Dir.
-            logger.debug("Checking/cleaning up NG/AMS Temp Directory ...")
-            tmpDir = ngamsHighLevelLib.getTmpDir(srvObj.getCfg())
-            expTime = (12 * 3600)
-            checkCleanDirs(tmpDir, expTime, expTime, 1)
-            logger.debug("NG/AMS Temp Directory checked/cleaned up")
-
-            # => Check for retained Email Notification Messages to send out.
-            ngamsNotification.checkNotifRetBuf(srvObj.getHostId(), srvObj.getCfg())
-
-            ##################################################################
-            # => Check LOG-file rotation and clean-up.
-            ##################################################################
-
-            # => Check there are any unsaved log files from a shutdown and archive them.
-            logFile = srvObj.getCfg().getLocalLogFile()
-            logPath = os.path.dirname(logFile)
-            if (os.path.exists(srvObj.getCfg().getLocalLogFile())):
-                unsavedLogFiles = glob.glob(logPath + '/*.unsaved')
-                if (len(unsavedLogFiles) > 0):
-                    logger.debug("Archiving unsaved log-files ...")
-                    for ulogFile in unsavedLogFiles:
-                        ologFile = '.'.join(ulogFile.split('.')[:-1])
-                        shutil.move(ulogFile, ologFile)
-                        ngamsArchiveUtils.archiveFromFile(srvObj, ologFile, 0,
-                        'ngas/nglog', None)
-
-            ##################################################################
-
-            ##################################################################
-            # => Check if there are rotated Local Log Files to remove.
-            ##################################################################
-            logger.debug("Check if there are rotated Local Log Files to remove ...")
-            rotLogFilePat = os.path.normpath(logPath + "/LOG-ROTATE-*.nglog")
-            rotLogFileList = glob.glob(rotLogFilePat)
-            delLogFiles = (len(rotLogFileList) -\
-                           srvObj.getCfg().getLogRotateCache())
-            if (delLogFiles > 0):
-                rotLogFileList.sort()
-                for n in range(delLogFiles):
-                    logger.debug("Removing Rotated Local Log File: " +\
-                         rotLogFileList[n])
-                    rmFile(rotLogFileList[n])
-            logger.debug("Checked for expired, rotated Local Log Files")
-            ##################################################################
-
-            ##################################################################
-            # => Check if there is enough disk space for the various
-            #    directories defined.
-            ##################################################################
-            try:
-                srvObj.checkDiskSpaceSat()
-            except Exception, e:
-                logger.exception("Not enough disk space, " + \
-                                 "bringing the system to Offline State ...")
-                # We use a small trick here: We send an Offline Command to
-                # the process itself.
-                #
-                # If authorization is on, fetch a key of a defined user.
-                if (srvObj.getCfg().getAuthorize()):
-                    authHdrVal = srvObj.getCfg().\
-                                 getAuthHttpHdrVal(NGAMS_HTTP_INT_AUTH_USER)
-                else:
-                    authHdrVal = ""
-                ngamsLib.httpGet(getHostName(), srvObj.getCfg().getPortNo(),
-                                 NGAMS_OFFLINE_CMD, 0,
-                                 [["force", "1"], ["wait", "0"]],
-                                 "", 65536, 30, authHdrVal)
-            ##################################################################
-
-            ##################################################################
-            # => Check if this NG/AMS Server is requested to wake up
-            #    another/other NGAS Host(s).
-            ##################################################################
-            timeNow = time.time()
-            for wakeUpReq in srvObj.getDb().getWakeUpRequests(srvObj.getHostId()):
-                # Check if the individual host is 'ripe' for being woken up.
-                suspHost = wakeUpReq[0]
-                if (timeNow > wakeUpReq[1]):
-                    logger.info("Found suspended NG/AMS Server: %s " +\
-                         "that should be woken up by this NG/AMS Server: %s",
-                         suspHost, hostId)
-                    ngamsSrvUtils.wakeUpHost(srvObj, suspHost)
-            ##################################################################
-
-            ##################################################################
-            # => Check if the conditions for suspending this NGAS Host are met.
-            ##################################################################
-            srvDataChecking = srvObj.getDb().getSrvDataChecking(hostId)
-            if ((not srvDataChecking) and
-                (srvObj.getCfg().getIdleSuspension()) and
-                (not srvObj.getHandlingCmd())):
-                timeNow = time.time()
-                # Conditions are that the time since the last request was
-                # handled exceeds the time for suspension defined.
-                if ((timeNow - srvObj.getLastReqEndTime()) >=
-                    srvObj.getCfg().getIdleSuspensionTime()):
-                    # Conditions are met for suspending this NGAS host.
-                    logger.info("NG/AMS Server: %s suspending itself ...", hostId)
-
-                    # If Data Checking is on, we request a wake-up call.
-                    if (srvObj.getCfg().getDataCheckActive()):
-                        wakeUpSrv = srvObj.getCfg().getWakeUpServerHost()
-                        nextDataCheck = srvObj.getNextDataCheckTime()
-                        srvObj.reqWakeUpCall(wakeUpSrv, nextDataCheck)
-
-                    # Now, suspend this host.
-                    srvObj.getDb().markHostSuspended(srvObj.getHostId())
-                    suspPi = srvObj.getCfg().getSuspensionPlugIn()
-                    logger.debug("Invoking Suspension Plug-In: %s to " +\
-                         "suspend NG/AMS Server: %s", suspPi, hostId)
-                    try:
-                        plugInMethod = loadPlugInEntryPoint(suspPi)
-                        plugInMethod(srvObj)
-                    except Exception, e:
-                        errMsg = "Error suspending NG/AMS Server: " +\
-                                 hostId + " using Suspension Plug-In: "+\
-                                 suspPi + ". Error: " + str(e)
-                        logger.error(errMsg)
-                        ngamsNotification.notify(srvObj.getHostId(), srvObj.getCfg(),
-                                                 NGAMS_NOTIF_ERROR,
-                                                 "ERROR INVOKING SUSPENSION "+\
-                                                 "PLUG-IN", errMsg)
-            ##################################################################
-
-            # Update the Janitor Thread run count.
-            srvObj.incJanitorThreadRunCount()
-
-            # Suspend the thread for the time indicated.
-            logger.debug("Janitor Thread executed - suspending for %d [s] ...", suspendTime)
-            startTime = time.time()
-            while ((time.time() - startTime) < suspendTime):
-                # Check if we should update the DB Snapshot.
-                if (dbChangeSync.isSet()):
-                    time.sleep(0.5)
-                    try:
-                        tmpList = dbChangeSync.getEventInfoList()
-                        dbChangeSync.clear()
-                        diskInfo = None
-                        if (tmpList):
-                            for diskInfo in tmpList:
-                                updateDbSnapShots(srvObj, stopEvt, diskInfo)
-                    except StopJanitorThreadException:
-                        raise
-                    except Exception, e:
-                        if (diskInfo):
-                            msg = "Error encountered handling DB Snapshot " +\
-                                  "for disk: %s/%s"
-                            args = (diskInfo[0], diskInfo[1])
-                        else:
-                            msg, args = "Error encountered handling DB Snapshot", ()
-                        logger.exception(msg, *args)
-                        time.sleep(5)
-                suspend(stopEvt, 1.0)
-
-        except StopJanitorThreadException:
-            return
-        except Exception, e:
-            errMsg = "Error occurred during execution of the Janitor Thread"
-            logger.exception(errMsg)
-            # We make a small wait here to avoid that the process tries
-            # too often to carry out the tasks that failed.
-            time.sleep(2.0)
->>>>>>> 67a9cab9
 
 
 # EOF