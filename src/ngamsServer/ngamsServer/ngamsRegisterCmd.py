#
#    ICRAR - International Centre for Radio Astronomy Research
#    (c) UWA - The University of Western Australia, 2012
#    Copyright by UWA (in the framework of the ICRAR)
#    All rights reserved
#
#    This library is free software; you can redistribute it and/or
#    modify it under the terms of the GNU Lesser General Public
#    License as published by the Free Software Foundation; either
#    version 2.1 of the License, or (at your option) any later version.
#
#    This library is distributed in the hope that it will be useful,
#    but WITHOUT ANY WARRANTY; without even the implied warranty of
#    MERCHANTABILITY or FITNESS FOR A PARTICULAR PURPOSE.  See the GNU
#    Lesser General Public License for more details.
#
#    You should have received a copy of the GNU Lesser General Public
#    License along with this library; if not, write to the Free Software
#    Foundation, Inc., 59 Temple Place, Suite 330, Boston,
#    MA 02111-1307  USA
#
#******************************************************************************
#
# "@(#) $Id: ngamsRegisterCmd.py,v 1.8 2008/08/19 20:51:50 jknudstr Exp $"
#
# Who       When        What
# --------  ----------  -------------------------------------------------------
# jknudstr  02/04/2002  Created
#
"""
Contains functions for handling the REGISTER command.
"""

import commands
import logging
import os
import thread
import threading
import time

from ngamsLib.ngamsCore import TRACE, rmFile, NGAMS_HTTP_GET, \
    NGAMS_REGISTER_CMD, mvFile, getFileCreationTime, \
    NGAMS_FILE_STATUS_OK, genLog, NGAMS_SUCCESS, NGAMS_XML_MT, NGAMS_TEXT_MT, \
    NGAMS_NOTIF_INFO, NGAMS_DISK_INFO, NGAMS_VOLUME_ID_FILE, \
    NGAMS_VOLUME_INFO_FILE, NGAMS_REGISTER_THR, \
    NGAMS_ONLINE_STATE, NGAMS_IDLE_SUBSTATE, \
    NGAMS_BUSY_SUBSTATE, loadPlugInEntryPoint, toiso8601
from ngamsLib import ngamsDbm, ngamsReqProps, ngamsFileInfo, ngamsDbCore, \
    ngamsHighLevelLib, ngamsDiskUtils, ngamsLib, ngamsFileList, \
    ngamsNotification, ngamsDiskInfo, ngamsPlugInApi
import ngamsArchiveUtils, ngamsCacheControlThread

logger = logging.getLogger(__name__)

def _registerExec(srvObj,
                  fileListDbmName,
                  tmpFilePat,
                  diskInfoDic,
                  reqPropsObj = None):
    """
    Register the files listed in the File List DBM (ngamsDbm), which
    match the mime-type(s) either specified in the 'mimeType' parameter,
    or if this is not specified, which match all the mime-types specified
    in the configuration file.

    When the registration procedure has been executed, the function sends
    an Email Notification message indicating which files were registered
    if the HTTP parameter 'notif_email' is given.

    The functions creates a File Info Objects per file handled and
    writes this in a temporary file, which is a DBM file. The
    keys in this DB is simply the file number in the sequence of files
    handled, pointing to a pickled ngamsFileInfo object.

    Each of the File Info Objects indicates if the file was registered or not.
    This is done by setting the tag of the File Info Object to one of the
    following values:

      REGISTERED:  The file was successfully registered in the NGAS DB

      FAILED:      The file was selected for registration but could not
                   be properly registered because of inconsistencies.
                   The status will be of the format: 'FAILED[: <reason>]'.

      REJECTED:    A file found under the specified path directory was
                   not accepted for cloning, usually because the mime-type
                   was not correct. The status will be of the format:
                   'REJECTED[: <reason>]'.

    Note, that registration is comparable to archiving of files. For that
    reason a DAPI must be provided for each type of file that should be
    registered. If this is not fullfilled, the file registration will
    fail.

    Only files stored on one of the NGAS disks configured in the
    configuration file, are considered. Files stored in other locations
    are ignored.

    srvObj:          Instance of NG/AMS Server object (ngamsServer).

    fileListDbmName: Name of a DBM containing the information
                     about the files to be registered. Each element in the
                     list is referred to by a key, which is a number.
                     These points to a pickled list for each file containing
                     the following information:

                       [<Filename>, <Disk ID>, <Mime-Type>]

                     The information for each disk concerned is also contained
                     in the DB referred to by its Disk ID and by its mount
                     point. The data is a pickled instance of the ngamsDiskInfo
                     class (string).

    tmpFilePat:      Pattern for temporary files used during the registration
                     process (string).

    diskInfoDic:     Dictionary with Disk IDs as keys pointing to the info
                     about the disk (dictionary/ngamsDiskInfo).

    reqPropsObj:     If an NG/AMS Request Properties Object is given, the
                     Request Status will be updated as the request is carried
                     out (ngamsReqProps).

    Returns:         Void.
    """
    T = TRACE()

    emailNotif = 0
    if (reqPropsObj):
        if (reqPropsObj.hasHttpPar("notif_email")):
            emailNotif = 1

    # Create the temporary BSD DB to contain the information for the
    # Email Notification Message.
    if (emailNotif):
        regDbmName = tmpFilePat + "_NOTIF_EMAIL"
        regDbm = ngamsDbm.ngamsDbm(regDbmName, writePerm = 1)

    # Open the DBM containing the list of files to (possibly) register.
    fileListDbm = ngamsDbm.ngamsDbm(fileListDbmName, writePerm = 1)

    # Want to parse files in alphabetical order.
    # TODO: Portatibility issue. Try to avoid UNIX shell commands for sorting.
    tmpFileList = tmpFilePat + "_FILE_LIST"
    rmFile(tmpFileList)
    fo = open(tmpFileList, "w")
    fileListDbm.initKeyPtr()
    while (1):
        dbmKey, fileInfo = fileListDbm.getNext()
        if (not dbmKey): break
        fo.write(dbmKey + "\n")
    fo.close()
    sortFileList = tmpFilePat + "_SORT_FILE_LIST"
    rmFile(sortFileList)
    shellCmd = "sort %s > %s" % (tmpFileList, sortFileList)
    stat, out = commands.getstatusoutput(shellCmd)
    if (stat != 0):
        raise Exception("Error executing command: %s. Error: %s" %\
              (shellCmd, str(out)))
    rmFile(tmpFileList)

    # Go through each file in the list, check if the mime-type is among the
    # ones, which apply for registration. If yes try to register the file
    # by invoking the corresponding DAPI on the file.
    checksumPlugIn  = srvObj.getCfg().getChecksumPlugIn().strip()
    fileRegCount    = 0
    fileFailCount   = 0
    fileRejectCount = 0
    regTimeAccu     = 0.0
    fileCount       = 0
    fo = open(sortFileList)
    run = 1
    while (run):
        reg_start = time.time()
        dbmKey = fo.readline()
        if (dbmKey.strip() == ""):
            run = 0
            continue
        fileInfo    = fileListDbm.get(dbmKey[0:-1])
        filename    = fileInfo[0]
        diskId      = fileInfo[1]
        mimeType    = fileInfo[2]

        # Register the file. Check first, that exactly this file is
        # not already registered. In case it is, the file will be rejected.
        regPi = srvObj.getCfg().register_plugins[mimeType]
        logger.debug("Plugin found for %s: %s", mimeType, regPi)
        params = ngamsPlugInApi.parseRawPlugInPars(regPi.pars)
        tmpReqPropsObj = ngamsReqProps.ngamsReqProps().\
                         setMimeType(mimeType).\
                         setStagingFilename(filename).\
                         setTargDiskInfo(diskInfoDic[diskId]).\
                         setHttpMethod(NGAMS_HTTP_GET).\
                         setCmd(NGAMS_REGISTER_CMD).\
                         setSize(os.path.getsize(filename)).\
                         setFileUri(filename).\
                         setNoReplication(1)

        tmpFileObj = ngamsFileInfo.ngamsFileInfo()
        try:
            # Invoke Registration Plug-In.
            piName = regPi.name
            plugInMethod = loadPlugInEntryPoint(piName)
            piRes = plugInMethod(srvObj, tmpReqPropsObj, params)
            del tmpReqPropsObj

            # Check if this file is already registered on this disk. In case
            # yes, it is not registered again.
            files = srvObj.db.getFileSummary1(srvObj.getHostId(), [piRes.getDiskId()],
                                              [piRes.getFileId()])
            fileRegistered = 0
            for tmpFileInfo in files:
                tmpMtPt = tmpFileInfo[ngamsDbCore.SUM1_MT_PT]
                tmpFilename = tmpFileInfo[ngamsDbCore.SUM1_FILENAME]
                tmpComplFilename = os.path.normpath(tmpMtPt + "/" +\
                                                    tmpFilename)
                if (tmpComplFilename == filename):
                    fileRegistered = 1
                    break

            if (fileRegistered):
                fileRejectCount += 1
                tmpMsgForm = "REJECTED: File with File ID/Version: %s/%d " +\
                             "and path: %s is already registered on disk " +\
                             "with Disk ID: %s"
                tmpMsg = tmpMsgForm % (piRes.getFileId(),
                                       piRes.getFileVersion(), filename,
                                       piRes.getDiskId())
                logger.warning(tmpMsg + ". File is not registered again.")
                if (emailNotif):
                    tmpFileObj.\
                                 setDiskId(diskId).setFilename(filename).\
                                 setTag(tmpMsg)
                    regDbm.addIncKey(tmpFileObj)
                if (reqPropsObj):
                    reqPropsObj.incActualCount(1)
                    ngamsHighLevelLib.stdReqTimeStatUpdate(srvObj, reqPropsObj,
                                                           regTimeAccu)
                regTimeAccu += time.time() - reg_start
                fileCount += 1
                continue

            # Calculate checksum (if plug-in specified).
            if (checksumPlugIn != ""):
                logger.debug("Invoking Checksum Plug-In: %s to handle file: %s",
                             checksumPlugIn, filename)
                plugInMethod = loadPlugInEntryPoint(checksumPlugIn)
                checksum = plugInMethod(srvObj, filename, 0)
            else:
                checksum = ""

            # Move file and update information about file in the NGAS DB.
            mvFile(filename, piRes.getCompleteFilename())
            ngamsArchiveUtils.updateFileInfoDb(srvObj, piRes, checksum,
                                               checksumPlugIn)
            ngamsDiskUtils.updateDiskStatusDb(srvObj.getDb(), piRes)
            ngamsLib.makeFileReadOnly(piRes.getCompleteFilename())

            if (emailNotif):
                uncomprSize = piRes.getUncomprSize()
                ingestDate  = time.time()
                creDateSecs = getFileCreationTime(filename)
                tmpFileObj.\
                             setDiskId(diskId).\
                             setFilename(filename).\
                             setFileId(piRes.getFileId()).\
                             setFileVersion(piRes.getFileVersion()).\
                             setFormat(piRes.getFormat()).\
                             setFileSize(piRes.getFileSize()).\
                             setUncompressedFileSize(uncomprSize).\
                             setCompression(piRes.getCompression()).\
                             setIngestionDate(ingestDate).\
                             setIgnore(0).\
                             setChecksum(checksum).\
                             setChecksumPlugIn(checksumPlugIn).\
                             setFileStatus(NGAMS_FILE_STATUS_OK).\
                             setCreationDate(creDateSecs).\
                             setTag("REGISTERED")
            fileRegCount += 1

            # If running as a cache archive, update the Cache New Files DBM
            # with the information about the new file.
            if (srvObj.getCachingActive()):
                fileVer = fio.getFileVersion()
                ngamsCacheControlThread.addEntryNewFilesDbm(srvObj, diskId,
                                                            piRes.getFileId(),
                                                            fileVer, filename)

            # Generate a confirmation log entry.
            msg = genLog("NGAMS_INFO_FILE_REGISTERED",
                         [filename, piRes.getFileId(), piRes.getFileVersion(),
                          piRes.getFormat()])
            time.sleep(0.005)
            regTime = time.time() - reg_start
            msg = msg + ". Time: %.3fs." % (regTime)
            logger.info(msg, extra={'to_syslog': 1})
<<<<<<< HEAD
        except Exception as e:
            try:
                if (cursorObj): del cursorObj
            except:
                pass
=======
        except Exception, e:
>>>>>>> 574122b5
            errMsg = genLog("NGAMS_ER_FILE_REG_FAILED", [filename, str(e)])
            logger.error(errMsg)
            if (emailNotif):
                tmpFileObj.\
                             setDiskId(diskId).setFilename(filename).\
                             setTag(errMsg)
            fileFailCount += 1
            regTime = time.time() - reg_start
            # TODO (rtobar, 2016-01): Why don't we raise an exception here?
            #      Otherwise the command appears as successful on the
            #      client-side

        # Add the file information in the registration report.
        if (emailNotif): regDbm.addIncKey(tmpFileObj)

        # Update request status time information.
        regTimeAccu += regTime
        if (reqPropsObj):
            reqPropsObj.incActualCount(1)
            ngamsHighLevelLib.stdReqTimeStatUpdate(srvObj, reqPropsObj,
                                                   regTimeAccu)
        fileCount += 1
    fo.close()
    rmFile(sortFileList)
    if (emailNotif): regDbm.sync()
    del fileListDbm
    rmFile(fileListDbmName + "*")

    # Final update of the Request Status.
    if (reqPropsObj):
        if (reqPropsObj.getExpectedCount() and reqPropsObj.getActualCount()):
            complPercent = (100.0 * (float(reqPropsObj.getActualCount()) /
                                     float(reqPropsObj.getExpectedCount())))
        else:
            complPercent =  100.0
        reqPropsObj.setCompletionPercent(complPercent, 1)
        reqPropsObj.setCompletionTime(1)
        srvObj.updateRequestDb(reqPropsObj)

    # Send Register Report with list of files cloned to a possible
    # requestor(select) of this.
    if (emailNotif):
        xmlStat = 0
        if (xmlStat):
            # Create an instance of the File List Class, used to store the
            # Registration Report.
            regStat = ngamsFileList.\
                      ngamsFileList("FILE_REGISTRATION_STATUS",
                                    "Status report for file " +\
                                    "registration")

            # Loop over the file objects in the BSD DB and add these
            # in the status object.
            regDbm.initKeyPtr()
            while (1):
                key, tmpFileObj = regDbm.getNext()
                if (not key): break
                regStat.addFileInfoObj(tmpFileObj)

            # Set overall status of registration procedure.
            regStat.setStatus("Files Found: " + str(fileCount + 1) + ", "+\
                              "Files Registered: " + str(fileRegCount) +\
                              ", " +\
                              "Files Failed: " + str(fileFailCount) + ", " +\
                              "Files Rejected: " + str(fileRejectCount))
            status = srvObj.genStatus(NGAMS_SUCCESS,
                                      "REGISTER command status report").\
                                      addFileList(regStat)
            statRep = status.genXmlDoc()
            statRep = ngamsHighLevelLib.addStatusDocTypeXmlDoc(srvObj, statRep)
            mimeType = NGAMS_XML_MT
        else:
            # Generate a 'simple' ASCII report.
            statRep = tmpFilePat + "_NOTIF_EMAIL.txt"
            fo = open(statRep, "w")
            if (reqPropsObj):
                path = reqPropsObj.getHttpPar("path")
            else:
                path = "-----"
            if (fileCount):
                timePerFile = (regTimeAccu / fileCount)
            else:
                timePerFile = 0
            tmpFormat = "REGISTER STATUS REPORT:\n\n" +\
                        "==Summary:\n\n" +\
                        "Date:                       %s\n" +\
                        "NGAS Host:                  %s\n" +\
                        "Search Path:                %s\n" +\
                        "Total Number of Files:      %d\n" +\
                        "Number of Registered Files: %d\n" +\
                        "Number of Failed Files:     %d\n" +\
                        "Number of Rejected Files:   %d\n" +\
                        "Total processing time (s):  %.3f\n" +\
                        "Handling time per file (s): %.3f\n\n" +\
                        "==File List:\n\n"
            fo.write(tmpFormat % (toiso8601(), srvObj.getHostId(), path, fileCount,
                                  fileRegCount, fileFailCount, fileRejectCount,
                                  regTimeAccu, timePerFile))
            tmpFormat = "%-80s %-32s %-3s %-10s\n"
            fo.write(tmpFormat %\
                     ("Filename", "File ID", "Ver", "Status"))
            fo.write(tmpFormat % (80 * "-", 32 * "-", 3 * "-", 10 * "-"))
            regDbm.initKeyPtr()
            while (1):
                key, tmpFileObj = regDbm.getNext()
                if (not key): break
                mtPt = diskInfoDic[tmpFileObj.getDiskId()].getMountPoint()
                filename = os.path.normpath(mtPt + "/" +\
                                            tmpFileObj.getFilename())
                line = tmpFormat %\
                       (filename, tmpFileObj.getFileId(),
                        str(tmpFileObj.getFileVersion()),
                        tmpFileObj.getTag())
                fo.write(line)

            fo.write(128 * "-")
            fo.write("\n\n==END\n")
            fo.close()
            mimeType = NGAMS_TEXT_MT

        # Send out the status report.
        emailAdrList = reqPropsObj.getHttpPar("notif_email").split(",")
        attachmentName = "RegisterStatusReport"
        if (reqPropsObj.hasHttpPar("path")):
            attachmentName += "-" + reqPropsObj.getHttpPar("path").\
                              replace("/", "_")
        ngamsNotification.notify(srvObj.getHostId(), srvObj.getCfg(), NGAMS_NOTIF_INFO,
                                 "REGISTER STATUS REPORT", statRep,
                                 emailAdrList, 1, mimeType, attachmentName, 1)
        del regDbm
        rmFile(regDbmName + "*")
        rmFile(statRep)

    # Generate final status log + exit.
    if (fileCount > 0):
        timePerFile = (regTimeAccu / fileCount)
    else:
        timePerFile = 0.0

    msg = "Registration procedure finished processing Register Request - " + \
          "terminating. Files handled: %d. Total time: %.3fs. " + \
          "Average time per file: %.3fs."
    logger.debug(msg, fileCount, regTimeAccu, timePerFile)


def _registerThread(srvObj,
                    fileListDbmName,
                    tmpFilePat,
                    diskInfoDic,
                    reqPropsObj = None,
                    dummyPar = None):
    """
    See documentation for _registerExec().

    The purpose of this function is merely to excapsulate the actual
    cloning to make it possible to clean up in case an exception is thrown.
    """
    try:
        _registerExec(srvObj, fileListDbmName, tmpFilePat, diskInfoDic,
                      reqPropsObj)
        rmFile(tmpFilePat + "*")
        thread.exit()
    except Exception:
        logger.exception("Exception raised in Register Sub-Thread")
        rmFile(tmpFilePat + "*")
        raise


def register(srvObj,
             path,
             mimeType = "",
             reqPropsObj = None,
             httpRef = None):
    """
    Function to generate a list of candidate files to register, and to
    launch a thread that actually carries out the registration.

    When the possible candidate files haven been selected, a reply is sent
    back to the requestor if the 'httpRef' object is given.

    srvObj:       Instance of NG/AMS Server object (ngamsServer).

    path:         The path name, which is used as starting point for
                  the searching for files (string).

    mimeType:     Comma separated list of mime-types, which should be
                  considered for registration (string).

    reqPropsObj:  If an NG/AMS Request Properties Object is given, the
                  Request Status will be updated as the request is carried
                  out (ngamsReqProps).

    httpRef:      Reference to the HTTP request handler
                  object (ngamsHttpRequestHandler).

    Returns:      Void.
    """
    T = TRACE()

    # Check if the given path or file exists.
    if (not os.path.exists(path)):
        errMsg = genLog("NGAMS_ER_FILE_REG_FAILED",
                        [path, "Non-existing file or path."])
        raise Exception(errMsg)

    # Check if the given path/file is on one of the NGAS Disks.
    foundPath = 0
    for slotId in srvObj.getDiskDic().keys():
        do = srvObj.getDiskDic()[slotId]
        if (path.find(do.getMountPoint()) == 0):
            foundPath = 1
            break
    if (not foundPath):
        errMsg = genLog("NGAMS_ER_FILE_REG_FAILED",
                        [path, "File or path specified is not located on an "
                         "NGAS Disk."])
        raise Exception(errMsg)

    # Create file pattern for temporary files.
    tmpFilePat=ngamsHighLevelLib.genTmpFilename(srvObj.getCfg(),"REGISTER_CMD")

    # Generate dictionary with mime-types to accept.
    mimeTypeDic = {}
    if (mimeType != ""):
        for mt in mimeType.split(","):
            try:
                mimeTypeDic[mt] = srvObj.getMimeTypeDic()[mt]
            except:
                errMsg = genLog("NGAMS_ER_REQ_HANDLING",
                                ["Mime-type specified: " + mt + " " +\
                                 "in connection with REGISTER command " +\
                                 "does not have a DAPI defined"])
                raise Exception(errMsg)
    else:
        mimeTypeDic = srvObj.getMimeTypeDic()

    # From the Disk Dictionary, generate a dictionary with mappings from
    # Disk ID + from Mount Point to the disk information for the disk.
    diskInfoDic = {}
    mtPt2DiskInfo = {}
    for slotId in srvObj.getDiskDic().keys():
        if (not srvObj.getCfg().getSlotIdDefined(slotId)): continue
        diskId              = srvObj.getDiskDic()[slotId].getDiskId()
        mtPt                = srvObj.getDiskDic()[slotId].getMountPoint()
        tmpDiskInfo         = ngamsDiskInfo.ngamsDiskInfo().\
                              read(srvObj.getDb(), diskId)
        diskInfoDic[diskId] = tmpDiskInfo
        mtPt2DiskInfo[mtPt] = tmpDiskInfo

    # Generate a list with all files found under the specified path, which
    # are candidates for being registered.
    fileListDbmName = tmpFilePat + "_FILE_LIST"
    rmFile(fileListDbmName + "*")
    fileListDbm = ngamsDbm.ngamsDbm(fileListDbmName, writePerm = 1)
    mimeTypeMappings = srvObj.getCfg().getMimeTypeMappings()
    tmpGlobFile = tmpFilePat + "_FILE_GLOB.glob"
    fileCount = 0
    searchPath = os.path.normpath(path)
    foundVolume = False
    for mtPt in mtPt2DiskInfo.keys():
        mtPt2 = mtPt
        if (mtPt[-1] != "/"): mtPt2 += "/"
        if (searchPath.find(mtPt2) == 0):
            foundVolume = True
            if os.path.isdir(searchPath):
                for root, dirs, files in os.walk(searchPath):
                    for nextFile in files:
                        if nextFile not in \
                        [NGAMS_DISK_INFO, \
                         NGAMS_VOLUME_ID_FILE, \
                         NGAMS_VOLUME_INFO_FILE]:
                            mimeType = ngamsLib.detMimeType(mimeTypeMappings,
                                                            nextFile, 0)
                            tmpFileInfo = [os.path.join(root,nextFile),
                                            mtPt2DiskInfo[mtPt].getDiskId(),
                                            mimeType]
                            fileListDbm.add(os.path.join(root,nextFile), tmpFileInfo)

            elif os.path.isfile(searchPath):  # the path is actually pointing to a file
                nextFile = os.path.basename(searchPath)
                root = os.path.dirname(searchPath)
                if nextFile not in \
                [NGAMS_DISK_INFO, \
                 NGAMS_VOLUME_ID_FILE, \
                 NGAMS_VOLUME_INFO_FILE]:
                    mimeType = ngamsLib.detMimeType(mimeTypeMappings,
                                                    nextFile, 0)
                    tmpFileInfo = [os.path.join(root,nextFile),
                                    mtPt2DiskInfo[mtPt].getDiskId(),
                                    mimeType]
                    fileListDbm.add(os.path.join(root,nextFile), tmpFileInfo)
        if foundVolume: break


#    pattern = ""
#    # TODO: Portatibility issue. The usage of UNIX commands should be
#    #       avoided if possible.
#    while (1):
#        # Use a shell commands here to avoid building up maybe huge lists in
#        # memory/in the Python interpreter. A better way could maybe be found
#        # avoiding to invoke a shell command.
#        rmFile(tmpGlobFile)
#        searchPath = os.path.normpath(path + pattern)
#        tmpCmd = "find " + searchPath + " -maxdepth 1 > " + tmpGlobFile
#        stat, out = commands.getstatusoutput(tmpCmd)
#        if (stat != 0): break
#        fo = open(tmpGlobFile)
#        while (1):
#            nextFile = fo.readline().strip()
#            if (nextFile == ""): break
#            if (nextFile.find("/" + NGAMS_DISK_INFO) != -1): continue
#            if (nextFile.find("/" + NGAMS_VOLUME_ID_FILE) != -1): continue
#            if (nextFile.find("/" + NGAMS_VOLUME_INFO_FILE) != -1): continue
#            if (os.path.isfile(nextFile)):
#                nextFile = os.path.normpath(nextFile)
#
#                # Find the host disk. Only files located on mounted NGAS
#                # disks are considered.
#                for mtPt in mtPt2DiskInfo.keys():
#                    mtPt2 = mtPt
#                    if (mtPt[-1] != "/"): mtPt2 += "/"
#                    if (nextFile.find(mtPt2) == 0):
#                        info(4,"Found candidate file for registering: " +\
#                             nextFile)
#                        # Take only files with a Registration Plug-In defined.
#                        mimeType = ngamsLib.detMimeType(mimeTypeMappings,
#                                                        nextFile, 0)
#                        regPi = srvObj.getCfg().getRegPiFromMimeType(mimeType)
#                        if (regPi != None):
#                            tmpFileInfo = [nextFile,
#                                           mtPt2DiskInfo[mtPt].getDiskId(),
#                                           mimeType]
#                            fileListDbm.add(nextFile, tmpFileInfo)
#                            break
#        fo.close()
#        pattern += "/*"
#    rmFile(tmpGlobFile)
    fileListDbm.sync()
    del fileListDbm

    # Send intermediate reply if the HTTP Reference object is given.
    async = 'async' in reqPropsObj and int(reqPropsObj['async'])
    if httpRef and async:
        logger.debug("REGISTER command accepted - generating immediate " +\
             "confimation reply to REGISTER command")

        # Update the request status in the Request Properties Object.
        reqPropsObj.\
                      setExpectedCount(fileCount).\
                      setActualCount(0).setCompletionPercent(0)
        srvObj.updateRequestDb(reqPropsObj)
        status = srvObj.genStatus(NGAMS_SUCCESS,
                                  "Accepted REGISTER command for execution").\
                                  setReqStatFromReqPropsObj(reqPropsObj).\
                                  setActualCount(0)

    # Launch the register thread or run the command in foreground if wait=1
    if async:
        args = (srvObj, fileListDbmName, tmpFilePat, diskInfoDic,
                reqPropsObj, None)
        thrName = NGAMS_REGISTER_THR + threading.current_thread().getName()
        regThread = threading.Thread(None, _registerThread, thrName, args)
        regThread.setDaemon(0)
        regThread.start()
    else:
        # Carry out the REGISTER Command (directly in this thread) and send
        # reply when this is done.
        _registerExec(srvObj, fileListDbmName, tmpFilePat, diskInfoDic,
                      reqPropsObj)
        msg = "Successfully handled command REGISTER"
        logger.debug(msg)
        status = srvObj.genStatus(NGAMS_SUCCESS, msg).\
                 setReqStatFromReqPropsObj(reqPropsObj).setActualCount(0)

    # Send reply if possible.
    if (httpRef):
        xmlStat = status.genXmlDoc(0, 0, 0, 1, 0)
        xmlStat = ngamsHighLevelLib.addStatusDocTypeXmlDoc(srvObj, xmlStat)
        httpRef.send_data(xmlStat, NGAMS_XML_MT)


def handleCmd(srvObj,
                      reqPropsObj,
                      httpRef):
    """
    Handle REGISTER command.

    srvObj:         Reference to NG/AMS server class object (ngamsServer).

    reqPropsObj:    Request Property object to keep track of
                    actions done during the request handling
                    (ngamsReqProps).

    httpRef:        Reference to the HTTP request handler
                    object (ngamsHttpRequestHandler).

    Returns:        Void.
    """
    T = TRACE()

    # Is this NG/AMS permitted to handle Archive Requests?
    if (not srvObj.getCfg().getAllowArchiveReq()):
        errMsg = genLog("NGAMS_ER_ILL_REQ", ["Register"])
        raise Exception(errMsg)

    # Check if State/Sub-State correct for perfoming the cloning.
    srvObj.checkSetState("Command REGISTER", [NGAMS_ONLINE_STATE],
                         [NGAMS_IDLE_SUBSTATE, NGAMS_BUSY_SUBSTATE])

    # Get parameters.
    if (reqPropsObj.hasHttpPar("path")):
        path = reqPropsObj.getHttpPar("path")
    else:
        path =""
    if (reqPropsObj.hasHttpPar("mime_type")):
        mimeType = reqPropsObj.getHttpPar("mime_type")
    else:
        mimeType = ""

    # Carry out the registration.
    register(srvObj, path, mimeType, reqPropsObj, httpRef)


# EOF<|MERGE_RESOLUTION|>--- conflicted
+++ resolved
@@ -294,15 +294,7 @@
             regTime = time.time() - reg_start
             msg = msg + ". Time: %.3fs." % (regTime)
             logger.info(msg, extra={'to_syslog': 1})
-<<<<<<< HEAD
         except Exception as e:
-            try:
-                if (cursorObj): del cursorObj
-            except:
-                pass
-=======
-        except Exception, e:
->>>>>>> 574122b5
             errMsg = genLog("NGAMS_ER_FILE_REG_FAILED", [filename, str(e)])
             logger.error(errMsg)
             if (emailNotif):
