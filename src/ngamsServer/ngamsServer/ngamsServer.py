#
#    ICRAR - International Centre for Radio Astronomy Research
#    (c) UWA - The University of Western Australia, 2012
#    Copyright by UWA (in the framework of the ICRAR)
#    All rights reserved
#
#    This library is free software; you can redistribute it and/or
#    modify it under the terms of the GNU Lesser General Public
#    License as published by the Free Software Foundation; either
#    version 2.1 of the License, or (at your option) any later version.
#
#    This library is distributed in the hope that it will be useful,
#    but WITHOUT ANY WARRANTY; without even the implied warranty of
#    MERCHANTABILITY or FITNESS FOR A PARTICULAR PURPOSE.  See the GNU
#    Lesser General Public License for more details.
#
#    You should have received a copy of the GNU Lesser General Public
#    License along with this library; if not, write to the Free Software
#    Foundation, Inc., 59 Temple Place, Suite 330, Boston,
#    MA 02111-1307  USA
#
#******************************************************************************
#
# "@(#) $Id: ngamsServer.py,v 1.30 2009/06/02 07:44:36 awicenec Exp $"
#
# Who       When        What
# --------  ----------  -------------------------------------------------------
# jknudstr  07/05/2001  Created
#
"""
This module contains the class ngamsServer that provides the
services for the NG/AMS Server.
"""

<<<<<<< HEAD
import Queue
import os, sys, re, threading, time, pkg_resources
import logging
import math
import multiprocessing
=======
import BaseHTTPServer
import SocketServer
import logging
import os
import re
>>>>>>> 6c7027fd
import shutil
import signal
import socket
import sys
import threading
import time
import traceback

import pkg_resources

from ngamsLib.ngamsCore import \
    genLog, TRACE,\
    rmFile, getNgamsVersion, \
    getFileSize, getDiskSpaceAvail, checkCreatePath,\
    getHostName, ngamsCopyrightString, getNgamsLicense,\
    NGAMS_HTTP_SUCCESS, NGAMS_HTTP_REDIRECT, NGAMS_HTTP_INT_AUTH_USER, NGAMS_HTTP_GET,\
    NGAMS_HTTP_BAD_REQ, NGAMS_HTTP_SERVICE_NA, NGAMS_SUCCESS, NGAMS_FAILURE, NGAMS_OFFLINE_STATE,\
    NGAMS_IDLE_SUBSTATE, NGAMS_BUSY_SUBSTATE, NGAMS_NOTIF_ERROR, NGAMS_TEXT_MT,\
    NGAMS_ARCHIVE_CMD, NGAMS_NOT_SET, NGAMS_XML_STATUS_ROOT_EL,\
    NGAMS_XML_STATUS_DTD, NGAMS_XML_MT, loadPlugInEntryPoint, isoTime2Secs,\
    toiso8601
from ngamsLib import ngamsHighLevelLib, ngamsLib, ngamsEvent
from ngamsLib import ngamsDbm, ngamsDb, ngamsConfig, ngamsReqProps
from ngamsLib import ngamsStatus, ngamsHostInfo, ngamsNotification
import ngamsAuthUtils, ngamsCmdHandling, ngamsSrvUtils
import ngamsJanitorThread
import ngamsDataCheckThread
import ngamsUserServiceThread
import ngamsMirroringControlThread
import ngamsCacheControlThread


logger = logging.getLogger(__name__)

class ngamsHttpServer(SocketServer.ThreadingMixIn,
                      BaseHTTPServer.HTTPServer):
    """
    Class that provides the multithreaded HTTP server functionality.
    """
    allow_reuse_address = 1

    def __init__(self, ngamsServer, server_address):
        self._ngamsServer = ngamsServer
        BaseHTTPServer.HTTPServer.__init__(self, server_address, ngamsHttpRequestHandler)

    def process_request(self,
                        request,
                        client_address):
        """
        Start a new thread to process the request.
        """
        # Check the number of requests being handled. It is checked already
        # here to avoid starting another thread.
        noOfAliveThr = 0
        for thrObj in threading.enumerate():
            try:
                if (thrObj.isAlive()): noOfAliveThr += 1
            except Exception:
                pass

        if ((noOfAliveThr - 4) >= self._ngamsServer.getCfg().getMaxSimReqs()):
            try:
                errMsg = genLog("NGAMS_ER_MAX_REQ_EXCEEDED",
                            [self._ngamsServer.getCfg().getMaxSimReqs()])
                logger.error(errMsg)
                httpRef = self.RequestHandlerClass(request, client_address, self)
                tmpReqPropsObj = ngamsReqProps.ngamsReqProps()
                self._ngamsServer.reply(tmpReqPropsObj, httpRef, NGAMS_HTTP_SERVICE_NA,
                               NGAMS_FAILURE, errMsg)
            except IOError:
                errMsg = "Maximum number of requests exceeded and I/O ERROR encountered! Trying to continue...."
                logger.error(errMsg)
            return

        # Create a new thread to handle the request.
        t = threading.Thread(target = self.finish_request,
                             args = (request, client_address))
        t.start()


class ngamsHttpRequestHandler(BaseHTTPServer.BaseHTTPRequestHandler):
    """
    Class used to handle an HTTP request.
    """

    def setup(self):
        BaseHTTPServer.BaseHTTPRequestHandler.setup(self)

        self.ngasServer = self.server._ngamsServer

        # Set the request timeout to the value given in the server configuration
        # or default to 1 minute (apache defaults to 1 minute so I assume it's
        # a sensible value)
        cfg = self.ngasServer.getCfg()
        timeout = cfg.getTimeOut()
        if timeout is None:
            timeout = 60
        self.connection.settimeout(timeout)

    def log_message(self, fmt, *args):
        """
        The default log_request is not safe (it blocks) under heavy load.
        I suggest using a Queue and another thread to read from the queue
        and write it to disk as a possible solution here. A pass works for
        now, but you get no logging.

        Comment this method out to enable (unsafe) logging.

        Returns:    Void.
        """
        pass

    def reqHandle(self):
        """
        Basic, generic request handler to handle an incoming HTTP request.

        Returns:    Void.
        """
        path = self.path.strip("?/ ")
        try:
            self.ngasServer.reqCallBack(self, self.client_address, self.command, path,
                         self.request_version, self.headers,
                         self.wfile, self.rfile)
        except socket.error:
            # BaseHTTPRequestHandler.handle does wfile.flush() after this method
            # returns. If there is a problem with the connection to the client
            # there would be further exceptions because of this, which are
            # meaningless at this point, so we don't want to know about them (or
            # at least not print them).
            # Our finish() method is already too late in the chain to catch this
            # to-be exceptions, so instead we avoid them by emptying the buffer
            # with our little trick here.
            self.wfile._wbuf = []
            self.wfile._wbuf_len = 0
        except Exception:
            logger.exception("Error while handling request", extra={'to_syslog': True})
            raise

    # The three methods we support
    do_GET  = reqHandle
    do_POST = reqHandle
    do_PUT  = reqHandle

class logging_config(object):
    def __init__(self, stdout_level, file_level, logfile, logfile_rot_interval,
                 syslog, syslog_prefix):
        self.stdout_level = stdout_level
        self.file_level = file_level
        self.logfile = logfile
        self.logfile_rot_interval = logfile_rot_interval
        self.syslog = syslog
        self.syslog_prefix = syslog_prefix


from logging.handlers import BaseRotatingHandler
class NgasRotatingFileHandler(BaseRotatingHandler):
    """
    Logging handler that rotates periodically the NGAS logfile into
    LOG-ROTATE-<date>.nglog.unsaved.
    These rotated files are later on picked up by the Janitor Thread,
    archived into this server, and re-renamed into LOG-ROTATE-<date>.nglog.
    At close() time it also makes sure the current logfile is also rotated,
    whatever its size.

    This class is basically a strip-down version of TimedRotatingFileHandler,
    without all the complexities of different when/interval combinations, etc.
    """

    def __init__(self, fname, interval):
        BaseRotatingHandler.__init__(self, fname, mode='a')
        self.interval = interval
        self.rolloverAt = self.interval + time.time()
        pass

    def shouldRollover(self, record):
        return time.time() >= self.rolloverAt

    def _rollover(self):
        if not os.path.exists(self.baseFilename):
            return

        if self.stream:
            self.stream.close()

        # It's time to rotate the current Local Log File.
        dirname = os.path.dirname(self.baseFilename)
        rotated_name = "LOG-ROTATE-%s.nglog.unsaved" % (toiso8601(),)
        rotated_name = os.path.normpath(os.path.join(dirname, rotated_name))
        shutil.move(self.baseFilename, rotated_name)

    def doRollover(self):
        self._rollover()
        self.stream = self._open()
        self.rolloverAt = time.time() + self.interval

    def close(self):
        logging.handlers.BaseRotatingHandler.close(self)
        self.stream = None
        self.acquire()
        try:
            self._rollover()
        finally:
            self.release()

class ngamsServer:
    """
    Class providing the functionality of the NG/AMS Server.
    """

    def __init__(self):
        """
        Constructor method.
        """
        self._serverName              = "ngamsServer"
        self.__ngamsCfg               = ""
        self.__ngamsCfgObj            = ngamsConfig.ngamsConfig()
        self.__dbCfgId                = ""
        self.__force                  = 0
        self.__autoOnline             = 0
        self.__noAutoExit             = 0
        self.__multipleSrvs           = 0
        self.__ngasDb                 = None
        self.__diskDic                = None
        self.__dynCmdDic              = {}
        self.__mimeType2PlugIn        = {}
        self.__state                  = NGAMS_OFFLINE_STATE
        self.__subState               = NGAMS_IDLE_SUBSTATE
        self.__stateSem               = threading.Semaphore(1)
        self.__subStateSem            = threading.Semaphore(1)
        self.__busyCount              = 0
        self.__sysMtPtDic             = {}

        # Empty logging configuration.
        # It is later initialised both from the cmdline
        # and from the configuration file
        self.logcfg = logging_config(None, None, None, None, None, None)

        # Server list handling.
        self.__srvListDic             = {}

        self.__httpDaemon             = None

        self.__handling_exit          = False

        # General flag to control thread execution.
        self._threadRunPermission     = 0

        # Handling of the Janitor Thread.
        self._janitorThread         = None
        self._janitorThreadStopEvt  = threading.Event()
        self._janitorThreadRunCount = 0
        self._janitordbChangeSync = ngamsEvent.ngamsEvent()

        # Handling of the Janitor Queue reader Thread.
        self._janitorQueThread         = None

        # Handling of the Janitor // Processs
        self._janitorProcStopEvt     = multiprocessing.Event()

        # Handling of the Data Check Thread.
        self._dataCheckThread        = None
        self._dataCheckThreadStopEvt = threading.Event()

        # Handling of the Data Subscription.
        self._subscriberDic           = {}
        self._subscriptionThread      = None
        self._subscriptionSem         = threading.Semaphore(1)
        self._backLogAreaSem          = threading.Semaphore(1)
        self._subscriptionRunSync     = threading.Event()
        self._subscriptionFileList    = []
        self._subscriptionSubscrList  = []
        self._subscriptionStopSync    = threading.Event()
        self._subscriptionStopSyncConf= threading.Event()
        self._deliveryStopSync        = threading.Event()
        self._subscrBackLogCount      = 0
        self._subscrScheduledStatus   = {}
        self._subscrCheckedStatus     = {}
        self._subscrQueueDic          = {}
        self._subscrDeliveryThreadDic = {}
        self._subscrDeliveryThreadDicRef = {}
        self._subscrDeliveryFileDic   = {}
        self._subscrSuspendDic        = {}
        self._subscrFileCountDic      = {}
        self._subscrFileCountDic_Sem  = threading.Semaphore(1)
        self._subscrBlScheduledDic    = {}
        self._subscrBlScheduledDic_Sem = threading.Semaphore(1)
        self._subscrBackLogCount_Sem  = threading.Semaphore(1)

        # List to keep track off to which Data Providers an NG/AMS
        # Server is subscribed.
        self._subscriptionStatusList  = []

        # Handling of the Mirroring Control Thread.
        self._mirControlThreadStopEvt = threading.Event()
        self._mirControlThread        = None
        self.__mirControlTrigger      = threading.Event()
        self._pauseMirThreads         = False
        self._mirThreadsPauseCount    = 0
        # - Mirroring Queue DBM.
        self._mirQueueDbm = None
        self._mirQueueDbmSem = threading.Semaphore(1)
        # - Error Queue DBM.
        self._errQueueDbm = None
        self._errQueueDbmSem = threading.Semaphore(1)
        # - Completed Queue DBM.
        self._complQueueDbm = None
        self._complQueueDbmSem = threading.Semaphore(1)
        # - Source Archive Info DBM.
        self._srcArchInfoDbm = None
        self._srcArchInfoDbmSem = threading.Semaphore(1)

        # Handling of User Service Plug-In.
        self._userServiceThread  = None
        self._userServiceStopEvt = threading.Event()

        # Handling of host info in ngas_hosts.
        self.__hostInfo               = ngamsHostInfo.ngamsHostInfo()

        # To indicate in the code where certain statments that could
        # influence the execution of the test should not be executed.
        ######self.__unitTest               = 0

        # Handling of Host Suspension.
        self.__lastReqStartTime         = 0.0
        self.__lastReqEndTime           = 0.0
        self.__nextDataCheckTime        = 0

        # Dictionary to keep track of the various requests being handled.
        self.__requestDbm               = None
        self.__requestDbmSem            = threading.Semaphore(1)
        self.__requestId                = 0

        # Handling of a Cache Archive.
        self._cacheArchive              = False
        self._cacheControlThread        = None
        self._cacheControlThreadStopEvt = threading.Event()

        # - Cache Contents SQLite DBMS.
        self._cacheContDbms             = None
        self._cacheContDbmsCur          = None
        self._cacheContDbmsSem          = threading.Semaphore(1)
        self._cacheNewFilesDbm          = None
        self._cacheNewFilesDbmSem       = threading.Semaphore(1)
        self._cacheCtrlPiDbm            = None
        self._cacheCtrlPiDelDbm         = None
        self._cacheCtrlPiFilesDbm       = None
        self._cacheCtrlPiThreadGr       = None
        self._dataMoverOnly             = False

        # The listening end
        self.ipAddress = None
        self.portNo    = None

    def getHostId(self):
        """
        Returns the proper NG/AMS Host ID according whether multiple servers
        can be executed on the same host, and this server is one of those.

        If multiple servers can be executed on one node, the Host ID will be
        <Host Name>:<Port No>. Otherwise, the Host ID will be the hostname.
        """
        hostname = getHostName()
        if self.__multipleSrvs:
            return hostname + ":" + str(self.portNo)
        return hostname

    def setup_logging(self):
        """
        Sets up logging for the process this ngams server is running on
        """

        logcfg = self.logcfg
        log_to_stdout = logcfg.stdout_level > 0
        log_to_file = logcfg.file_level > 0 and logcfg.logfile

        # 0 means off, but from now on we use the values for indexing
        stdout_level = logcfg.stdout_level - 1
        file_level = logcfg.file_level - 1

        levels = [logging.CRITICAL, logging.ERROR, logging.WARN, logging.INFO, logging.DEBUG]
        root_level = levels[max(stdout_level, file_level, 0)]
        stdout_level = levels[max(stdout_level, 0)]
        file_level = levels[max(file_level, 0)]

        # Remove all currently present handlers from the root logger
        # just in case somebody logged something before now
        for h in list(logging.root.handlers):
            logging.root.removeHandler(h)

        if logcfg.syslog:
            from logging.handlers import SysLogHandler
            prefix = '%s: ' % logcfg.syslog_prefix if logcfg.syslog_prefix else ''
            fmt = '{0}[%(levelname)6.6s] %(message)s'.format(prefix)
            fmt = logging.Formatter(fmt)
            from sys import platform
            syslog_addr = '/dev/log'
            if platform == 'darwin':
                syslog_addr = '/var/run/syslog'
            hnd = SysLogHandler(address=syslog_addr)
            hnd.setFormatter(fmt)

            class to_syslog_filter(logging.Filter):
                def filter(self, record):
                    return hasattr(record, 'to_syslog') and record.to_syslog
            hnd.addFilter(to_syslog_filter())
            logging.root.addHandler(hnd)

        # We use the same format for both file and stdout
        fmt = '%(asctime)-15s.%(msecs)03d [%(threadName)10.10s] [%(levelname)6.6s] %(name)s#%(funcName)s:%(lineno)s %(message)s'
        datefmt = '%Y-%m-%dT%H:%M:%S'
        formatter = logging.Formatter(fmt, datefmt=datefmt)
        formatter.converter = time.gmtime

        if log_to_file:
            hnd = NgasRotatingFileHandler(logcfg.logfile, logcfg.logfile_rot_interval)
            hnd.setLevel(file_level)
            hnd.setFormatter(formatter)
            logging.root.addHandler(hnd)

        if log_to_stdout:
            hnd = logging.StreamHandler(sys.stdout)
            hnd.setFormatter(formatter)
            hnd.setLevel(stdout_level)
            logging.root.addHandler(hnd)

        logging.root.setLevel(root_level)



    def setDb(self,
              dbObj):
        """
        Set reference to the DB connection object.

        dbObj:      Valid NG/AMS DB Connection object (ngamsDb).

        Returns:    Reference to object itself.
        """
        self.__ngasDb = dbObj
        return self


    def getDb(self):
        """
        Get reference to the DB connection object.

        Returns:    Reference to DB connection object (ngamsDb).
        """
        return self.__ngasDb


    def getCachingActive(self):
        """
        Return the value of the Caching Active Flag.

        Returns:  State of Caching Active Flag (boolean).
        """
        T = TRACE()

        return self._cacheArchive

    def getDataMoverOnlyActive(self):
        """
        Return the value of the Data Mover Only Flag.

        Returns:  State of the Data Mover Only Flag (boolean).
        """
        T = TRACE()
        return self._dataMoverOnly


    def getReqDbName(self):
        """
        Get the name of the Request Info DB (BSD DB).

        Returns:    Filename of Request Info DB (string).
        """
        ngasId = self.getHostId()
        cacheDir = ngamsHighLevelLib.genCacheDirName(self.getCfg())
        return os.path.normpath(cacheDir + "/" + ngasId + "_REQUEST_INFO_DB")


    def addRequest(self,
                   reqPropsObj):
        """
        Add a request handling object in the Request List (NG/AMS Request
        Properties Object).

        reqPropsObj:     Instance of the request properties object
                         (ngamsReqProps).

        Returns:         Request ID (integer).
        """
        T = TRACE()

        try:
            self.__requestDbmSem.acquire()
            self.__requestId += 1
            if (self.__requestId >= 1000000): self.__requestId = 1
            reqPropsObj.setRequestId(self.__requestId)
            reqObj = reqPropsObj.clone().setReadFd(None).setWriteFd(None)
            self.__requestDbm.add(str(self.__requestId), reqObj)
            self.__requestDbm.sync()
            self.__requestDbmSem.release()
            return self.__requestId
        except Exception, e:
            self.__requestDbmSem.release()
            raise e

    def recoveryRequestDb(self, err):
        """
        If the bsddb needs recover, i.e. err is something like
         (-30974, 'DB_RUNRECOVERY: Fatal error, run database recovery -- PANIC: fatal region error detected; run recovery')

        then remove and recreate the request bsddb

        err:    the error message (string)
        return: 0 - the error is not about recovery
                1 - the error is about recovery, which succeeded
               -1 - the error is about recovery, which failed
        """
        T = TRACE()

        if (err.find('DB_RUNRECOVERY') > -1):
            reqDbmName = self.getReqDbName()
            rmFile(reqDbmName + "*")
            logger.debug("Recover (Check/create) NG/AMS Request Info DB ...")
            self.__requestDbm = ngamsDbm.ngamsDbm(reqDbmName, cleanUpOnDestr = 0,
                                                  writePerm = 1)
            logger.debug("Recovered (Checked/created) NG/AMS Request Info DB")
            return 1
        else:
            return 0

    def updateRequestDb(self,
                        reqPropsObj):
        """
        Update an existing Request Properties Object in the Request DB.

        reqPropsObj: Instance of the request properties object (ngamsReqProps).

        Returns:     Reference to object itself.
        """
        T = TRACE()

        try:
            self.__requestDbmSem.acquire()
            reqId = reqPropsObj.getRequestId()
            reqObj = reqPropsObj.clone().setReadFd(None).setWriteFd(None)
            self.__requestDbm.add(str(reqId), reqObj)
            self.__requestDbm.sync()
            self.__requestDbmSem.release()
            return self
        except Exception, e:
            self.recoveryRequestDb(str(e)) # this will ensure next time the same error will not appear again, but this time, it will still throw
            self.__requestDbmSem.release()
            raise e


    def getRequestIds(self):
        """
        Return a list with the Request IDs.

        Returns:    List with Request IDs (list).
        """
        return self.__requestDbm.keys()


    def getRequest(self,
                   requestId):
        """
        Return the request handle object (ngamsReqProps) for a given
        request. If request not contained in the list, None is returned.

        requestId:     ID allocated to the request (string).

        Returns:       NG/AMS Request Properties Object or None
                       (ngamsReqProps|None).
        """
        try:
            self.__requestDbmSem.acquire()
            if (self.__requestDbm.hasKey(str(requestId))):
                retVal = self.__requestDbm.get(str(requestId))
            else:
                retVal = None
            self.__requestDbmSem.release()
            return retVal
        except Exception, e:
            self.recoveryRequestDb(str(e))
            self.__requestDbmSem.release()
            raise e


    def delRequest(self,
                   requestId):
        """
        Delete the Request Properties Object associated to the given
        Request ID.

        requestId:     ID allocated to the request (string).

        Returns:       Reference to object itself.
        """
        try:
            self.__requestDbmSem.acquire()
            if (self.__requestDbm.hasKey(str(requestId))):
                self.__requestDbm.rem(str(requestId))
                self.__requestDbm.sync()
            self.__requestDbmSem.release()
            return self
        except Exception, e:
            self.recoveryRequestDb(str(e))
            self.__requestDbmSem.release()
            raise e


    def takeStateSem(self):
        """
        Acquire the State Semaphore to request for permission to change it.

        Returns:    Void.
        """
        self.__stateSem.acquire()


    def relStateSem(self):
        """
        Release the State Semaphore acquired with takeStateSem().

        Returns:    Void.
        """
        self.__stateSem.release()


    def takeSubStateSem(self):
        """
        Acquire the Sub-State Semaphore to request for permission to change it.

        Returns:    Void.
        """
        self.__subStateSem.acquire()


    def relSubStateSem(self):
        """
        Release the Sub-State Semaphore acquired with takeStateSem().

        Returns:    Void.
        """
        self.__subStateSem.release()


    def setState(self,
                 state,
                 updateDb = True):
        """
        Set the State of NG/AMS.

        state:      State of NG/AMS (see ngams) (string).

        updateDb:   Update the state in the DB (boolean).

        Returns:    Reference to object itself.
        """
        self.__state = state
        self.updateHostInfo(None, None, None, None, None, None, None,
                            state, updateDb)
        return self


    def getState(self):
        """
        Get the NG/AMS State.

        Returns:    State of NG/AMS (string).
        """
        return self.__state


    def setSubState(self,
                    subState):
        """
        Set the Sub-State of NG/AMS.

        subState:   Sub-State of NG/AMS (see ngams) (string).

        Returns:    Reference to object itself.
        """
        # TODO: Change the handling of the Sub-State: Use
        #       ngamsServer.getHandlingCmd() and set the Sub-State
        #       to busy if 1 other idle. Remove ngamsServer.__busyCount.
        self.takeSubStateSem()
        if (subState == NGAMS_BUSY_SUBSTATE):
            self.__busyCount = self.__busyCount + 1
        if ((subState == NGAMS_IDLE_SUBSTATE) and (self.__busyCount > 0)):
            self.__busyCount = self.__busyCount - 1
        if ((subState == NGAMS_IDLE_SUBSTATE) and (self.__busyCount == 0)):
            self.__subState = NGAMS_IDLE_SUBSTATE
        else:
            self.__subState = NGAMS_BUSY_SUBSTATE
        self.relSubStateSem()
        return self


    def getSubState(self):
        """
        Get the Sub-State of NG/AMS.

        Returns:    Sub-State of NG/AMS (string).
        """
        return self.__subState


    def checkSetState(self,
                      action,
                      allowedStates,
                      allowedSubStates,
                      newState = "",
                      newSubState = "",
                      updateDb = True):
        """
        Check and set the State and Sub-State if allowed. The method checks
        if it is allowed to set the State/Sub-State, by checking the list of
        the allowed States/Sub-States against the present State/Sub-State. If
        not, an exception is raised. Otherwise if a new State/Sub-State are
        defined this/these will become the new State/Sub-State of the system.

        action:            Action for which the state change is
                           needed (string).

        allowedStates:     Tuple containing allowed States for
                           executing the action (tuple).

        allowedSubStates:  Tuple containing allowed Sub-States for
                           executing the action (tuple).

        newState:          If specified this will become the new State
                           of NG/AMS if state conditions allows this (string).

        newSubState:       If specified this will become the new Sub-State
                           of NG/AMS if state conditions allows this (string).

        updateDb:          Update the state in the DB (boolean).

        Returns:           Void.
        """
        T = TRACE()

        self.takeStateSem()
        if ((ngamsLib.searchList(allowedStates, self.getState()) == -1) or
            (ngamsLib.searchList(allowedSubStates, self.getSubState()) == -1)):
            errMsg = [action, self.getState(), self.getSubState(),
                      str(allowedStates), str(allowedSubStates)]
            errMsg = genLog("NGAMS_ER_IMPROPER_STATE", errMsg)
            self.relStateSem()
            logger.error(errMsg)
            raise Exception, errMsg

        if (newState != ""): self.setState(newState, updateDb)
        if (newSubState != ""): self.setSubState(newSubState)
        self.relStateSem()


    def setThreadRunPermission(self,
                               permission):
        """
        Set the Thread Run Permission Flag. A value of 1 means that
        the threads are allowed to run.

        permission:    Thread Run Permission flag (integer/0|1).

        Returns:       Reference to object itself.
        """
        self._threadRunPermission = permission
        return self


    def getThreadRunPermission(self):
        """
        Return the Thread Run Permission Flag.

        Returns:       Thread Run Permission flag (integer/0|1).
        """
        return self._threadRunPermission


    def startJanitorThread(self):
        """
        Starts the Janitor Thread.
        """
        logger.debug("Starting Janitor Thread ...")

        # Create the child process and kick it off
        self._serv_to_jan_queue = Queue()
        self._jan_to_serv_queue = Queue()
        self._janitorThread = multiprocessing.Process(
                                target=ngamsJanitorThread.janitorThread,
                                args=(self, self._janitorProcStopEvt, self._serv_to_jan_queue, self._jan_to_serv_queue))
        self._janitorThread.start()

        # Subscribe to db-change events (which we pass down to the janitor proc)
        self.getDb().addDbChangeEvt(self._janitordbChangeSync)
        logger.info("Janitor Thread started")

        # Kick off the thread that takes care of communicating back and forth
        self._janitorQueThread = threading.Thread(target=self.janitorQueThread,
                                              name="JanitorQueReaderThread")
        self._janitorQueThread.start()
        logger.info("Janitor Queue Reader Thread started")


    def stopJanitorThread(self):
        """
        Stops the Janitor Thread.
        """
        if self._janitorThread is None:
            return

        code = self._janitorThread.exitcode
        if code is not None:
            logger.warning("Janitor process already exited with code %d"  % (code,))

        # Set the event regardless, because our own thread also uses it
        self._janitorProcStopEvt.set()
        if not code:
            logger.debug("Stopping Janitor Thread ...")
            self._janitorThread.join(10)
            code = self._janitorThread.exitcode
            if code is None:
                logger.warning("Janitor process didn't exit cleanly, killing it")
                os.kill(self._janitorThread.pid, signal.SIGKILL)
        self._janitorThread = None
        self._janitorThreadRunCount = 0
        logger.info("Janitor Thread stopped")

        self._janitorQueThread.join(10)
        if self._janitorQueThread.is_alive():
            logger.error("Janitor queue thread is still alive")
        self._janitorQueThread = None
        logger.info("Janitor Queue thread stopped")


    def janitorQueThread(self):
        """
        This method runs in a separate thread, and implements the protocol
        which this parent process uses to communicate with the janitor process

        The protocol (so far) is simple:

         * Keep reading anything the child process sends to us. If there's
           nothing to be read keep trying until there is something.
         * If something is read, do something with it, and also check if
           a reply should be sent (and send it if required).
         * Continue like this until the janitor process is signaled to stop.
        """

        while not self._janitorProcStopEvt.is_set():

            # Reading on our end
            try:
                x = self._jan_to_serv_queue.get(timeout=0.01)
            except Queue.Empty:
                continue

            # See what we got
            inspect_db_changes = False
            name, item = x
            if name == 'log-record':
                logger.handle(item)
            elif name == 'janitor-run-count':
                # Get the thread count and send back
                # the information from the dbChangeEvent
                self._janitorThreadRunCount = item
                inspect_db_changes = True
            else:
                raise ValueError("Unknown item in queue: name=%s, item=%r" % (name,item))

            # Writing on our end if needed
            x = None
            if inspect_db_changes:
                info = None
                if self._janitordbChangeSync.isSet():
                    info = self._janitordbChangeSync.getEventInfoList()
                    self._janitordbChangeSync.clear()
                x = ('db-change-info', info)

            if x is not None:
                try:
                    self._serv_to_jan_queue.put(x, timeout=0.01)
                except:
                    logger.exception("Problem when writing to the queue")


    def incJanitorThreadRunCount(self):
        """
        Increase the Janitor Thread run count.

        Returns:     Reference to object itself.
        """
        self._janitorThreadRunCount += 1
        return self


    def getJanitorThreadRunCount(self):
        """
        Return the Janitor Thread run count.

        Returns:     Janitor Thread Run Count (integer).
        """
        return self._janitorThreadRunCount


    def startDataCheckThread(self):
        """
        Starts the Data Check Thread.
        """
        if not self.getCfg().getDataCheckActive():
            return

        logger.debug("Starting Data Check Thread ...")
        self._dataCheckThread = threading.Thread(target=ngamsDataCheckThread.dataCheckThread,
                                                 name=ngamsDataCheckThread.NGAMS_DATA_CHECK_THR,
                                                 args=(self, self._dataCheckThreadStopEvt))
        self._dataCheckThread.start()
        logger.info("Data Check Thread started")


    def stopDataCheckThread(self):
        """
        Stop the Data Check Thread.

        srvObj:     Reference to server object (ngamsServer).

        Returns:    Void.
        """
        if not self.getCfg().getDataCheckActive():
            return
        if self._dataCheckThread is None:
            return

        logger.debug("Stopping Data Check Thread ...")
        self._dataCheckThreadStopEvt.set()
        self._dataCheckThread.join(10)
        self._dataCheckThread = None
        logger.info("Data Check Thread stopped")


    def startMirControlThread(self):
        """
        Starts the Mirroring Control Thread.
        """

        if (not self.getCfg().getMirroringActive()):
            logger.info("NGAS Mirroring not active - Mirroring Control Thread not started")
            return

        logger.debug("Starting the Mirroring Control Thread ...")
        self._mirControlThread = threading.Thread(target=ngamsMirroringControlThread.mirControlThread,
                                                  name=ngamsMirroringControlThread.NGAMS_MIR_CONTROL_THR,
                                                  args=(self, self._mirControlThreadStopEvt))
        self._mirControlThread.start()
        logger.info("Mirroring Control Thread started")


    def stopMirControlThread(self):
        """
        Stops the Mirroring Control Thread.
        """
        if self._mirControlThread is None:
            return

        logger.debug("Stopping the Mirroring Service ...")
        self._mirControlThreadStopEvt.set()
        self._mirControlThread.join(10)
        self._mirControlThread = None
        logger.info("Mirroring Control Thread stopped")


    def startUserServiceThread(self):
        """
        Start the User Service Thread.
        """
        # Start only if service is defined.
        cfg_item = "NgamsCfg.SystemPlugIns[1].UserServicePlugIn"
        userServicePlugIn = self.getCfg().getVal(cfg_item)
        logger.debug("User Service Plug-In Defined: %s" % str(userServicePlugIn))
        if not userServicePlugIn:
            return

        logger.info("Loading User Service Plug-In module: %s" % userServicePlugIn)
        userServicePlugIn = loadPlugInEntryPoint(userServicePlugIn)

        logger.debug("Starting User Service Thread ...")
        self._userServiceThread = threading.Thread(target=ngamsUserServiceThread.userServiceThread,
                                                   name=ngamsUserServiceThread.NGAMS_USER_SERVICE_THR,
                                                   args=(self, self._userServiceStopEvt, userServicePlugIn))
        self._userServiceThread.start()
        logger.info("User Service Thread started")


    def stopUserServiceThread(self):
        """
        Stops the User Service Thread.
        """
        if not self._userServiceThread:
            return

        logger.debug("Stopping User Service Thread ...")
        self._userServiceStopEvt.set()
        self._userServiceThread.join(10)
        self._userServiceThread = None
        logger.info("User Service Thread stopped")


    def startCacheControlThread(self):
        """
        Starts the Cache Control Thread.
        """

        if not self.getCachingActive():
            logger.info("NGAS Cache Service not active - will not start Cache Control Thread")
            return

        logger.debug("Starting the Cache Control Thread ...")
        try:
            check_can_be_deleted = int(self.getCfg().getVal("Caching[1].CheckCanBeDeleted"))
        except:
            check_can_be_deleted = 0

        logger.debug("Cache Control - CHECK_CAN_BE_DELETED = %d" % check_can_be_deleted)

        self._cacheControlThread = threading.Thread(target=ngamsCacheControlThread.cacheControlThread,
                                                      name=ngamsCacheControlThread.NGAMS_CACHE_CONTROL_THR,
                                                      args=(self, self._cacheControlThreadStopEvt, check_can_be_deleted))
        self._cacheControlThread.start()
        logger.info("Cache Control Thread started")


    def stopCacheControlThread(self):
        """
        Stop the Cache Control Thread.
        """
        if self._cacheControlThread is None:
            return
        logger.debug("Stopping the Cache Control Thread ...")
        self._cacheControlThreadStopEvt.set()
        self._cacheControlThread.join(10)
        self._cacheControlThread = None
        logger.info("Cache Control Thread stopped")


    def triggerSubscriptionThread(self):
        """
        Trigger the Data Subscription Thread so that it carries out a
        check to see if there are file to be delivered to Subscribers.

        Returns:   Reference to object itself.
        """
        logger.info("SubscriptionThread received trigger")
        self._subscriptionRunSync.set()
        return self

    def registerSubscriber(self, subscriberObj):
        """
        register a subscriber object to the server
        set event to true initially, indicating it is NOT suspended
        """
        self._subscriberDic[subscriberObj.getId()] = subscriberObj
        suspendSync = threading.Event()
        suspendSync.set()
        self._subscrSuspendDic[subscriberObj.getId()] = suspendSync

    def addSubscriptionInfo(self,
                            fileRefs = [],
                            subscrObjs = []):
        """
        It is possible to indicate that specific files should be checked
        to see if it should be delivered to Subscribers. This is used when
        a new file has been archived.

        It is also possible to specify that it should be checked for a
        specific Subscriber if there is data to be delivered to this
        specific Subscriber.

        If no file references are given nor Subscriber references, the
        Subscription Thread will make a general check if there are files
        to be delivered.

        fileRefs:     List of tuples of File IDs + File Versions to be checked
                      if they should be delivered to the Subscribers
                      (list/tuple/string).

        subscrObjs:   List of Subscriber Objects indicating that data
                      delivery should be investigated for each Subscriber
                      (list/ngamsSubscriber).

        Returns:      Reference to object itself.
        """
        T = TRACE()

        try:
            self._subscriptionSem.acquire()
            if (fileRefs != []):
                self._subscriptionFileList += fileRefs
            if (subscrObjs != []):
                self._subscriptionSubscrList += subscrObjs
        except Exception:
            logger.exception("Error occurred while adding subscription")
            raise
        finally:
            self._subscriptionSem.release()
        return self


    def decSubcrBackLogCount(self):
        """
        Decrease the Subscription Back-Log Counter.

        Returns:  Current value of the Subscription Back-Log Counter (integer).

        This is NOT thread safe
        """
        #self._subscrBackLogCount_Sem.acquire()
        #try:
        self._subscrBackLogCount -= 1
        #finally:
        #    self._subscrBackLogCount_Sem.release()
        return self._subscrBackLogCount

    def incSubcrBackLogCount(self):
        """
        Increase the Subscription Back-Log Counter.

        Returns:  Current value of the Subscription Back-Log Counter (integer).

        This is NOT thread safe
        """
        #self._subscrBackLogCount_Sem.acquire()
        #try:
        self._subscrBackLogCount += 1
        #finally:
        #self._subscrBackLogCount_Sem.release()
        return self._subscrBackLogCount

    def presetSubcrBackLogCount(self, num):
        """
        Preset the Subscription Back-Log Counter
        during system start-up

        num    :    The number of back-log entries
        Returns:    Reference to object itself.
        """
        self._subscrBackLogCount = num
        return self

    def resetSubcrBackLogCount(self):
        """
        Reset the Subscription Back-Log Counter.

        Returns:    Reference to object itself.
        """
        self._subscrBackLogCount = 0
        return self


    def getSubcrBackLogCount(self):
        """
        Get the value of the Subscription Back-Log Counter.

        Returns:  Current value of the Subscription Back-Log Counter (integer).
        """
        return self._subscrBackLogCount


    def getSubscrStatusList(self):
        """
        Return reference to the Subscription Status List. This list contains
        the reference to the various Data Providers to which a server has
        subscribed.

        Returns:     Reference to Subscription Status List (list).
        """
        return self._subscriptionStatusList


    def resetSubscrStatusList(self):
        """
        Reset the Subscription Status List. This list contains the reference
        to the various Data Providers to which a server has subscribed.

        Returns:     Reference to object itself.
        """
        self._subscriptionStatusList = []
        return self


    def triggerMirThreads(self):
        """
        Set (trigger) the mirroring event to signal to the Mirroring
        Threads, that there is data in the queue to be handled.

        Returns:    Reference to object itself.
        """
        self.__mirControlTrigger.set()
        return self


    def waitMirTrigger(self,
                       timeout = None):
        """
        Wait for the availability of Mirroring Requests in the queue.

        timeout:    Timeout in seconds to max wait for the event (float|None).

        Returns:    Reference to object itself.
        """
        if (timeout):
            self.__mirControlTrigger.wait(timeout)
        else:
            self.__mirControlTrigger.wait()
        self.__mirControlTrigger.clear()
        return self


    def setForce(self,
                 force):
        """
        Set the Force Execution Flag, indicating whether to force
        the server to start even if the PID file is found.

        force:    Force Flag (force = 1) (int)

        Returns:  Reference to object itself.
        """
        self.__force = int(force)
        return self


    def getForce(self):
        """
        Return the Force Execution Flag, indicating whether to force
        the server to start even if the PID file is found.

        Returns:   Force Flag (force = 1) (int)
        """
        return self.__force


    def setLastReqStartTime(self):
        """
        Register start time for handling of last request.

        Returns:      Reference to object itself.
        """
        self.__lastReqStartTime = time.time()
        return self


    def getLastReqStartTime(self):
        """
        Return the start time for last request handling initiated.

        Returns:       Absolute time for starting last request handling
                       (seconds since epoch) (float).
        """
        return self.__lastReqStartTime


    def setLastReqEndTime(self):
        """
        Register end time for handling of last request.

        Returns:      Reference to object itself.
        """
        self.__lastReqEndTime = time.time()
        return self


    def getLastReqEndTime(self):
        """
        Return the end time for last request handling initiated.

        Returns:       Absolute time for end last request handling
                       (seconds since epoch) (float).
        """
        return self.__lastReqEndTime


    def getHandlingCmd(self):
        """
        Identify if the NG/AMS Server is handling a request. In case yes
        1 is returned, otherwise 0 is returned.

        Returns:   1 = handling request, 0 = not handling a request
                   (integer/0|1).
        """
        # If the time for initiating the last request handling is later than
        # the time for finishing the previous request a request is being
        # handled.
        if (self.getLastReqStartTime() > self.getLastReqEndTime()):
            return 1
        else:
            return 0


    def setNextDataCheckTime(self,
                             nextTime):
        """
        Set the absolute time for when the next data check is due (seconds
        since epoch).

        nextTime:    Absolute time in seconds for scheduling the next
                     data check (integer).

        Returns:     Reference to object itself.
        """
        self.__nextDataCheckTime = int(nextTime)
        return self


    def getNextDataCheckTime(self):
        """
        Return the absolute time for when the next data check is due (seconds
        since epoch).

        Returns:  Absolute time in seconds for scheduling the next
                  data check (integer).
        """
        return self.__nextDataCheckTime


    def setAutoOnline(self,
                      autoOnline):
        """
        Set the Auto Online Flag, indicating whether to bring the
        server Online automatically, immediately after initializing.

        autoOnline:    Auto Online Flag (Auto Online = 1) (int)

        Returns:       Reference to object itself.
        """
        self.__autoOnline = int(autoOnline)
        return self


    def getAutoOnline(self):
        """
        Return the Auto Online Flag, indicating whether to bring the
        server Online automatically, immediately after initializing.

        Returns:    Auto Online Flag (Auto Online = 1) (int)
        """
        return self.__autoOnline


    def setNoAutoExit(self,
                      noAutoExit):
        """
        Set the No Auto Exit Flag, indicating whether the server is
        allowed to exit automatically for instance in case of problems
        in connection with going Online automatically (-autoOnline).

        autoOnline:    Auto Online Flag (Auto Online = 1) (int)

        Returns:       Reference to object itself.
        """
        self.__noAutoExit = int(noAutoExit)
        return self


    def getNoAutoExit(self):
        """
        Return the No Auto Exit Flag.

        Returns:    No Auto Exit Flag (No Auto Exit = 1) (int)
        """
        return self.__noAutoExit


    def setMultipleSrvs(self,
                        multipleSrvs):
        """
        Set the Multiple Servers Flag to indicating that several servers
        can be executed on the same node and that the Host ID should be
        composed of hostname and port number.

        multipleSrvs:    Multiple Servers Flag (integer/0|1).

        Returns:         Reference to object itself.
        """
        self.__multipleSrvs = int(multipleSrvs)
        return self


    def getMultipleSrvs(self):
        """
        Get the Multiple Servers Flag to indicating that several servers
        can be executed on the same node and that the Host ID should be
        composed of hostname and port number.

        Returns:    Multiple Servers Flag (integer/0|1).
        """
        return self.__multipleSrvs


    def setCfg(self,
               ngamsCfgObj):
        """
        Set the reference to the configuration object.

        ngamsCfgObj:  Instance of the configuration object (ngamsConfig)

        Returns:      Reference to object itself.
        """
        self.__ngamsCfgObj = ngamsCfgObj
        return self


    def getCfg(self):
        """
        Return reference to object containing the NG/AMS Configuration.

        Returns:    Reference to NG/AMS Configuration (ngamsConfig).
        """
        return self.__ngamsCfgObj


    def getSrvListDic(self):
        """
        Return reference to the Server List Dictionary.

        Returns:    Reference to Server List Dictionary (dictionary).
        """
        return self.__srvListDic


    def setDiskDic(self,
                   diskDic):
        """
        Set the Disk Dictionary of the server object.

        diskDic:    Dick Dictionary (dictionary):

        Returns:    Reference to object itself.
        """
        self.__diskDic = diskDic
        return self


    def getDiskDic(self):
        """
        Get reference to Disk Dictionary.

        Returns:   Disk Dictionary (dictionary)
        """
        return self.__diskDic


    def getDynCmdDic(self):
        """
        Get reference to Dynamic Command Module Dictionary.

        Returns:   Dynamic Command Dictionary (dictionary)
        """
        return self.__dynCmdDic


    def setCfgFilename(self,
                       filename):
        """
        Set the name of the NG/AMS Configuration File.

        filename:     Name of configuration file (string).

        Returns:      Reference to object itself.
        """
        self.__ngamsCfg = filename
        return self


    def getCfgFilename(self):
        """
        Return name of NG/AMS Configuration file.

        Returns:   Name of NG/AMS Configuration file (string).
        """
        return self.__ngamsCfg


    def getMimeTypeDic(self):
        """
        Return reference to the Mime-Type Dictionary.

        Returns:  Reference to Mime-Type Dictionary (dictionary).
        """
        return self.__mimeType2PlugIn


    def getHostInfoObj(self):
        """
        Return reference to internal host info object.

        Returns:   Reference to host info object (ngamsHostInfo).
        """
        return  self.__hostInfo


    def updateHostInfo(self,
                       version,
                       portNo,
                       allowArchiveReq,
                       allowRetrieveReq,
                       allowProcessingReq,
                       allowRemoveReq,
                       dataChecking,
                       state,
                       updateDb = True):
        """
        Update the information about this NG/AMS Server in the NGAS DB
        (ngas_hosts). If a field should not be updated it should be given
        in as None.

        If a connection to the DB is not yet created, the method returns
        without doing anything.

        version:             NG/AMS version (string).

        portNo:              Port number (integer).

        allowArchiveReq:     Allow Archive Requests Flag (integer/0|1).

        allowRetrieveReq:    Allow Retrieve Requests Flag (integer/0|1).

        allowProcessingReq:  Allow Processing Requests Flag (integer/0|1).

        allowRemoveReq:      Allow Remove Requests Flag (integer/0|1).

        dataChecking:        Data Checking Active Flag (integer/0|1).

        state:               State of NG/AMS Server (string).

        updateDb:            Update the state in the DB if True (boolean).

        Returns:             Reference to object itself.
        """
        T = TRACE(5)

        if (self.getDb() == None): return self

        if (version != None): self.getHostInfoObj().setSrvVersion(version)
        if (portNo != None): self.getHostInfoObj().setSrvPort(portNo)
        self.getHostInfoObj().\
                                setSrvArchive(allowArchiveReq).\
                                setSrvRetrieve(allowRetrieveReq).\
                                setSrvProcess(allowProcessingReq).\
                                setSrvRemove(allowRemoveReq).\
                                setSrvDataChecking(dataChecking).\
                                setSrvState(state)
        if (updateDb):
            ngamsHighLevelLib.updateSrvHostInfo(self.getDb(), self.getHostInfoObj())
        return self


    def getSubscriberDic(self):
        """
        Returns reference to dictionary with Subscriber Objects.

        Returns:   Reference to dictionary with Subscriber info
                   (dictionary/ngamsSubscriber).
        """
        return self._subscriberDic


    def reqCallBack(self,
                    httpRef,
                    clientAddress,
                    method,
                    path,
                    requestVersion,
                    headers,
                    writeFd,
                    readFd):
        """
        Call-back to handle the HTTP request.

        httpRef:         Reference to the HTTP request handler
                         object (ngamsHttpRequestHandler).

        clientAddress:   Address of client (string).

        method:          HTTP method (string).

        path:            Path of HTTP request (URL) (string).

        requestVersion:  HTTP version (string).

        headers:         HTTP headers (dictionary).

        writeFd:         File object used to write data back to
                         client (file object).

        readFd:          File object used to read data from
                         client (file object).

        Returns:         Void.
        """
        T = TRACE()

        # Create new request handle + add this entry in the Request DB.
        reqPropsObj = ngamsReqProps.ngamsReqProps()
        self.addRequest(reqPropsObj)

        # Handle read/write FD.
        reqPropsObj.setReadFd(readFd).setWriteFd(writeFd)

        # Handle the request.
        try:
            self.handleHttpRequest(reqPropsObj, httpRef, clientAddress,
                                   method, path, requestVersion, headers)

            if not reqPropsObj.getSentReply():
                msg = "Successfully handled request"
                self.reply(reqPropsObj, httpRef, NGAMS_HTTP_SUCCESS,
                           NGAMS_SUCCESS, msg)

            reqPropsObj.getWriteFd().flush()

        except Exception, e:

            # Quickly respond with a 400 status code for unexpected exceptions
            # (although it should be a 5xx code)
            # Before we were consuming the whole input stream here before
            # sending the response which wasted resources unnecessarily
            errMsg = str(e)
            if logger.level <= logging.DEBUG:
                logger.exception("Error while serving request")
            else:
                logger.error(errMsg)

            self.setSubState(NGAMS_IDLE_SUBSTATE)

            # If we fail because of a socket error there is no point on trying
            # to write the response anymore, simply bail out
            if isinstance(e, socket.error):
                raise

            # Send a response if one hasn't been send yet. Use a shorter timeout
            # if possible to avoid hanging out in here
            if not reqPropsObj.getSentReply():
                timeout = min((httpRef.wfile._sock.gettimeout(), 20))
                httpRef.wfile._sock.settimeout(timeout)
                self.reply(reqPropsObj, httpRef, NGAMS_HTTP_BAD_REQ,
                           NGAMS_FAILURE, errMsg)
        finally:
            reqPropsObj.setCompletionTime(1)
            self.updateRequestDb(reqPropsObj)
            self.setLastReqEndTime()

    def handleHttpRequest(self,
                          reqPropsObj,
                          httpRef,
                          clientAddress,
                          method,
                          path,
                          requestVersion,
                          headers):
        """
        Handle the HTTP request.

        reqPropsObj:     Request Property object to keep track of actions done
                         during the request handling (ngamsReqProps).

        httpRef:         Reference to the HTTP request handler
                         object (ngamsHttpRequestHandler).

        clientAddress:   Address of client (string).

        method:          HTTP method (string).

        path:            Path of HTTP request (URL) (string).

        requestVersion:  HTTP version (string).

        headers:         HTTP headers (dictionary).

        Returns:         Void.
        """

        # Handle the command.
        self.setLastReqStartTime()
        req_start = time.time()
        safePath = ngamsLib.hidePassword(path)
        msg = "Handling HTTP request: client_address=%s - method=%s - path=|%s|"
        logger.info(msg, str(clientAddress), method, safePath)

        reqPropsObj.unpackHttpInfo(self.getCfg(), method, path, headers)

        ngamsAuthUtils.authorize(self, reqPropsObj, httpRef)

        ngamsCmdHandling.cmdHandler(self, reqPropsObj, httpRef)

        msg = "Total time for handling request: (%s, %s ,%s, %s): %.3f [s]"
        args = [reqPropsObj.getHttpMethod(), reqPropsObj.getCmd(),
                reqPropsObj.getMimeType(), reqPropsObj.getFileUri(),
                time.time() - req_start]

        if reqPropsObj.getIoTime() > 0:
            msg += "; Transfer rate: %s MB/s"
            args += [str(reqPropsObj.getBytesReceived() / reqPropsObj.getIoTime() / 1024.0 / 1024.0)]

        logger.info(msg, *args)


    def httpReplyGen(self,
                     reqPropsObj,
                     httpRef,
                     code,
                     dataRef = None,
                     dataInFile = 0,
                     contentType = None,
                     contentLength = 0,
                     addHttpHdrs = [],
                     closeWrFo = 0):
        """
        Generate a standard HTTP reply.

        reqPropsObj:   Request Property object to keep track of actions done
                       during the request handling (ngamsReqProps).

        httpRef:       Reference to the HTTP request handler
                       object (ngamsHttpRequestHandler).

        code:          HTTP status code (integer)

        dataRef:       Data to send with the HTTP reply (string).

        dataInFile:    Data stored in a file (integer).

        contentType:   Content type (mime-type) of the data (string).

        contentLength: Length of the message. The actually message should
                       be send from the calling method (integer).

        addHttpHdrs:   List containing sub-lists with additional
                       HTTP headers to send. Format is:

                         [[<HTTP hdr>, <val>, ...]         (list)

        closeWrFo:     If set to 1, the HTTP write file object will be closed
                       by the function (integer/0|1).

        Returns:       Void.
        """
        T = TRACE()

        logger.debug("httpReplyGen(). Generating HTTP reply to: %s" \
                % str(httpRef.client_address))

        if reqPropsObj.getSentReply():
            logger.debug("Reply already sent for this request")
            return
        try:
            message = ''
            if BaseHTTPServer.BaseHTTPRequestHandler.responses.has_key(code):
                message = BaseHTTPServer.BaseHTTPRequestHandler.responses[code][0]

            protocol = BaseHTTPServer.BaseHTTPRequestHandler.protocol_version
            httpRef.wfile.write("%s %s %s\r\n" % (protocol, str(code), message))
            srvInfo = "NGAMS/%s" % getNgamsVersion()
            logger.debug("Sending header: Server: %s", srvInfo)
            httpRef.send_header("Server", srvInfo)
            httpTimeStamp = ngamsLib.httpTimeStamp()
            logger.debug("Sending header: Date: %s", httpTimeStamp)
            httpRef.send_header("Date", httpTimeStamp)
            # Expires HTTP reponse header field, e.g.:
            # Expires: Mon, 17 Sep 2001 09:21:38 GMT
            logger.debug("Sending header: Expires: %s", httpTimeStamp)
            httpRef.send_header("Expires", httpTimeStamp)

            if dataRef == None:
                dataSize = 0
            elif dataRef != None and dataInFile:
                dataSize = getFileSize(dataRef)
            elif dataRef != None:
                if len(dataRef) and not contentLength:
                    dataSize = len(dataRef)
                else:
                    dataSize = contentLength

            # Send additional headers if any.
            sentContDisp = 0
            for hdrInfo in addHttpHdrs:
                if hdrInfo[0] == "Content-Disposition":
                    sentContDisp = 1
                logger.debug("Sending header: %s:%s", hdrInfo[0], hdrInfo[1])
                httpRef.send_header(hdrInfo[0], hdrInfo[1])
            if contentType != None:
                logger.debug("Sending header: Content-Type: %s", contentType)
                httpRef.send_header("Content-Type", contentType)
            if dataRef != None:
                logger.debug("Sending header: Content-Length/1: %s", str(dataSize))
                httpRef.send_header("Content-Length", dataSize)
                if dataInFile:
                    if not sentContDisp:
                        contDisp = "attachment; filename=%s" % os.path.basename(dataRef)
                        logger.debug("Sending header: Content-Disposition: %s", contDisp)
                        httpRef.send_header("Content-Disposition", contDisp)
                    httpRef.wfile.write("\n")

                    with open(dataRef, "r") as fo:
                        dataSent = 0
                        while (dataSent < dataSize):
                            tmpData = fo.read(65536)
                            if not tmpData:
                                raise Exception('read EOF')
                            httpRef.wfile.write(tmpData)
                            dataSent += len(tmpData)
                else:
                    httpRef.wfile.write("\n%s" % dataRef)
                    if logger.level <= logging.DEBUG:
                        logger.debug("Message sent with HTTP reply=|%s|", str(dataRef).replace("\n", ""))
            elif contentLength != 0:
                logger.debug("Sending header: Content-Length/2: %s", str(contentLength))
                httpRef.send_header("Content-Length", contentLength)

        except Exception:
            errMsg = "Error occurred while sending reply to: %s" % (str(httpRef.client_address),)
            logger.exception(errMsg)
        finally:
            reqPropsObj.setSentReply(1)
            httpRef.wfile.flush()
            if closeWrFo == 1:
                httpRef.wfile.close()

        logger.debug("Generated HTTP reply to: %s" % str(httpRef.client_address))


    def httpReply(self,
                  reqPropsObj,
                  httpRef,
                  code,
                  msg = None,
                  contentType = NGAMS_TEXT_MT,
                  addHttpHdrs = []):
        """
        Generate standard HTTP reply.

        reqPropsObj:   Request Property object to keep track of
                       actions done during the request handling
                       (ngamsReqProps).

        httpRef:       Reference to the HTTP request handler
                       object (ngamsHttpRequestHandler).

        code:          HTTP status code (integer)

        msg:           Message to send as data with the HTTP reply (string).

        contentType:   Content type (mime-type) of the msg (string).

        addHttpHdrs:   List containing sub-lists with additional
                       HTTP headers to send. Format is:

                         [[<HTTP hdr>, <val>, ...]         (list)

        Returns:       Void.
        """
        T = TRACE()

        if msg is None: msg = ''

        if (reqPropsObj.getSentReply()):
            logger.info("Reply already sent for this request")
            return
        self.httpReplyGen(reqPropsObj, httpRef, code, msg, 0, contentType,
                          len(msg), addHttpHdrs)
        httpRef.wfile.write("\r\n")
        logger.info("HTTP reply sent to: %s", str(httpRef.client_address))


    def httpRedirReply(self,
                       reqPropsObj,
                       httpRef,
                       redirHost,
                       redirPort):
        """
        Generate an HTTP Redirection Reply and send this back to the
        requestor.

        reqPropsObj:   Request Property object to keep track of actions done
                       during the request handling (ngamsReqProps).

        httpRef:       Reference to the HTTP request handler
                       object (ngamsHttpRequestHandler).

        redirHost:     NGAS host to which to redirect the request (string).

        redirPort:     Port number of the NG/AMS Server to which to redirect
                       the request (integer).

        Returns:       Void.
        """
        T = TRACE()

        pars = ""
        for par in reqPropsObj.getHttpParNames():
            if (par != "initiator"):
                pars += par + "=" + reqPropsObj.getHttpPar(par) + "&"
        pars = pars[0:-1]
        redirectUrl = "http://" + redirHost + ":" + str(redirPort) + "/" +\
                      reqPropsObj.getCmd() + "?" + pars
        msg = genLog("NGAMS_INFO_REDIRECT", [redirectUrl])
        logger.info(msg)
        addHttpHdrs = [["Location", redirectUrl]]
        self.reply(reqPropsObj, httpRef, NGAMS_HTTP_REDIRECT, NGAMS_SUCCESS,
                   msg, addHttpHdrs)


    def forwardRequest(self,
                       reqPropsObj,
                       httpRefOrg,
                       forwardHost,
                       forwardPort,
                       autoReply = 1,
                       mimeType = ""):
        """
        Forward an HTTP request to the given host + port and handle the reply
        from the remotely, contacted NGAS node. If the host to contact for
        handling the request is different that the actual target host, the
        proper contact host (e.g. cluster main node) is resolved internally.

        reqPropsObj:    Request Property object to keep track of actions done
                        during the request handling (ngamsReqProps).

        httpRefOrg:     Reference to the HTTP request handler object for
                        the request received from the originator
                        (ngamsHttpRequestHandler).

        forwardHost:    Host ID to where the request should be forwarded
                        (string).

        forwardPort:    Port number of the NG/AMS Server on the remote
                        host (integer).

        autoReply:      Send back reply to originator of the request
                        automatically (integer/0|1).

        mimeType:       Mime-type of possible data to forward (string).

        Returns:        Tuple with the following information:

                          (<HTTP Status>, <HTTP Status Msg>, <HTTP Hdrs>,
                           <Data>)  (tuple).
        """
        T = TRACE()

        # Resolve the proper contact host/port if needed/possible.
        hostDic = ngamsHighLevelLib.\
                  resolveHostAddress(self.getHostId(), self.getDb(),self.getCfg(),[forwardHost])
        if (hostDic[forwardHost] != None):
            contactHost = hostDic[forwardHost].getHostId()
            contactAddr = hostDic[forwardHost].getIpAddress()
            contactPort = hostDic[forwardHost].getSrvPort()
        else:
            contactHost = forwardHost
            contactAddr = forwardHost
            contactPort = forwardPort
        pars = []
        for par in reqPropsObj.getHttpParNames():
            if (par != "initiator"):
                val = reqPropsObj.getHttpPar(par)
                pars.append([par, val])
        cmdInfo = reqPropsObj.getCmd() + "/Parameters: " +\
                  str(pars)[1:-1] + " to server defined " +\
                  "by host/port: %s/%s." % (forwardHost, str(forwardPort))
        cmdInfo += " Contact address: %s/%s." % (contactAddr, str(contactPort))
        logger.info("Forwarding command: %s", cmdInfo)
        try:
            # If target host is suspended, wake it up.
            if (self.getDb().getSrvSuspended(contactHost)):
                ngamsSrvUtils.wakeUpHost(self, contactHost)

            # If the NGAS Internal Authorization User is defined generate
            # an internal Authorization Code.
            if (self.getCfg().hasAuthUser(NGAMS_HTTP_INT_AUTH_USER)):
                authHttpHdrVal = self.getCfg().\
                                 getAuthHttpHdrVal(NGAMS_HTTP_INT_AUTH_USER)
            else:
                authHttpHdrVal = ""

            # Forward GET or POST request.
            # Make sure the time_out parameters is positive if given; otherwise
            # a sane default
            def_timeout = 300 # 3 [min]
            reqTimeOut = def_timeout
            if reqPropsObj.hasHttpPar('time_out'):
                reqTimeOut = reqPropsObj.getHttpPar("time_out")
                reqTimeOut = float(reqTimeOut) if reqTimeOut else def_timeout
                reqTimeOut = reqTimeOut if reqTimeOut >= 0 else def_timeout
            if (reqPropsObj.getHttpMethod() == NGAMS_HTTP_GET):
                httpStatCode, httpStatMsg, httpHdrs, data =\
                              ngamsLib.httpGet(contactAddr, contactPort,
                                               reqPropsObj.getCmd(), 1, pars,
                                               "",self.getCfg().getBlockSize(),
                                               timeOut=reqTimeOut,
                                               authHdrVal=authHttpHdrVal)
            else:
                # It's a POST request, forward request + possible data.
                fn = reqPropsObj.getFileUri()
                contLen = reqPropsObj.getSize()
                if ((reqPropsObj.getCmd() == NGAMS_ARCHIVE_CMD) and
                    (contLen <= 0)):
                    raise Exception, "Must specify a content-length when " +\
                          "forwarding Archive Requests (Archive Proxy Mode)"
                httpStatCode, httpStatMsg, httpHdrs, data =\
                                  ngamsLib.httpPost(contactAddr, contactPort,
                                                    reqPropsObj.getCmd(),
                                                    mimeType,
                                                    reqPropsObj.getReadFd(),
                                                    "FD", pars,
                                                    authHdrVal=authHttpHdrVal,
                                                    fileName=fn,
                                                    dataSize=contLen,
                                                    timeOut=reqTimeOut)

            # If auto-reply is selected, the reply from the remote server
            # is send back to the originator of the request.
            if (autoReply):
                tmpReqObj = ngamsReqProps.ngamsReqProps().\
                            unpackHttpInfo(self.getCfg(),
                                           reqPropsObj.getHttpMethod(), "",
                                           httpHdrs)
                mimeType = tmpReqObj.getMimeType()
                if (tmpReqObj.getFileUri()):
                    attachmentName = os.path.basename(tmpReqObj.getFileUri())
                    httpHdrs = [["Content-Disposition",
                                 "attachment; filename=" + attachmentName]]
                else:
                    httpHdrs = []
                self.httpReply(reqPropsObj, httpRefOrg, httpStatCode, data,
                               mimeType, httpHdrs)

            return httpStatCode, httpStatMsg, httpHdrs, data
        except Exception, e:
            errMsg = "Problem occurred forwarding command: " + cmdInfo +\
                     ". Error: " + str(e)
            raise Exception, errMsg


    def genStatus(self,
                  status,
                  msg):
        """
        Generate an NG/AMS status object with the basic fields set.

        status:   Status: OK/FAILURE (string).

        msg:      Message for status (string).

        Returns:  Status object (ngamsStatus).
        """
        return ngamsStatus.ngamsStatus().\
               setDate(toiso8601()).\
               setVersion(getNgamsVersion()).setHostId(self.getHostId()).\
               setStatus(status).setMessage(msg).setState(self.getState()).\
               setSubState(self.getSubState())


    def reply(self,
              reqPropsObj,
              httpRef,
              code,
              status,
              msg,
              addHttpHdrs = []):
        """
        Standard reply to HTTP request.

        reqPropsObj:   Request Property object to keep track of
                       actions done during the request handling
                       (ngamsReqProps).

        httpRef:       Reference to the HTTP request handler
                       object (ngamsHttpRequestHandler).

        code:          HTTP status code (integer)

        status:        Status: OK/FAILURE (string).

        msg:           Message for status (string).

        addHttpHdrs:   List containing sub-lists with additional
                       HTTP headers to send. Format is:

                         [[<HTTP hdr>, <val>, ...]         (list)

        Returns:       Void.
        """
        T = TRACE()

        if (reqPropsObj.getSentReply()):
            logger.info("Reply already sent for this request")
            return
        status = self.genStatus(status, msg).\
                 setReqStatFromReqPropsObj(reqPropsObj).\
                 setCompletionTime(reqPropsObj.getCompletionTime())
        xmlStat = status.genXmlDoc()
        xmlStat = ngamsHighLevelLib.\
                  addDocTypeXmlDoc(self, xmlStat, NGAMS_XML_STATUS_ROOT_EL,
                                   NGAMS_XML_STATUS_DTD)
        self.httpReply(reqPropsObj, httpRef, code, xmlStat, NGAMS_XML_MT,
                       addHttpHdrs)


    def ingestReply(self,
                    reqPropsObj,
                    httpRef,
                    code,
                    status,
                    msg,
                    diskInfoObj):
        """
        Standard HTTP reply to archive ingestion action.

        reqPropsObj:   Request Property object to keep track of actions done
                       during the request handling (ngamsReqProps).

        httpRef:       Reference to the HTTP request handler
                       object (ngamsHttpRequestHandler).

        code:          HTTP status code (integer)

        status:        Status: OK/FAILURE (string).

        msg:           Message to send as data with the HTTP reply (string).

        diskInfoObj:   Disk info object containing status for disk
                       where file were stored (Main Disk) (ngamsDiskInfo).
        """
        T = TRACE()

        statusObj = self.genStatus(status, msg).addDiskStatus(diskInfoObj).\
                    setReqStatFromReqPropsObj(reqPropsObj)
        xmlStat = statusObj.genXmlDoc(0, 1, 1)
        xmlStat = ngamsHighLevelLib.\
                  addDocTypeXmlDoc(self, xmlStat, NGAMS_XML_STATUS_ROOT_EL,
                                   NGAMS_XML_STATUS_DTD)
        self.httpReply(reqPropsObj, httpRef, code, xmlStat, NGAMS_XML_MT)


    def checkDiskSpaceSat(self,
                          minDiskSpaceMb = None):
        """
        This method checks the important mount points used by NG/AMS for
        the operation. If the amount of free disk space goes below 10 GB
        this is signalled by raising an exception.

        minDiskSpaceDb:   The amount of minimum free disk space (integer).

        Returns:          Void.
        """
        T = TRACE()

        if (not minDiskSpaceMb):
            minDiskSpaceMb = self.getCfg().getMinSpaceSysDirMb()
        for mtPt in self.__sysMtPtDic.keys():
            diskSpace = getDiskSpaceAvail(mtPt)
            if (diskSpace < minDiskSpaceMb):
                dirErrMsg = "("
                for dirInfo in self.__sysMtPtDic[mtPt]:
                    dirErrMsg += "Directory: %s - Info: %s, " %\
                                 (dirInfo[0], dirInfo[1])
                dirErrMsg = dirErrMsg[0:-2] + ")"
                errMsg = genLog("NGAMS_AL_DISK_SPACE_SAT",
                                [minDiskSpaceMb, dirErrMsg])
                raise Exception, errMsg


    def init(self, argv):
        """
        Initialize the NG/AMS Server.

        argv:       Tuple containing the command line parameters to
                    the server (tuple).

        Returns:    Reference to object itself.
        """
        # Parse input parameters, set up signal handlers, connect to DB,
        # load NGAMS configuration, start NG/AMS HTTP server.
        self.parseInputPars(argv)

        logger.info("NG/AMS Server version: %s", getNgamsVersion())
        logger.info("Python version: %s", re.sub("\n", "", sys.version))

        # Set up signal handlers.
        logger.debug("Setting up signal handler for SIGTERM ...")
        signal.signal(signal.SIGTERM, self.ngamsExitHandler)
        logger.debug("Setting up signal handler for SIGINT ...")
        signal.signal(signal.SIGINT, self.ngamsExitHandler)

        try:
            self.handleStartUp()
        except Exception, e:

            # Let us know what went wrong exactly
            traceback.print_exc(file = sys.stdout)

            errMsg = genLog("NGAMS_ER_INIT_SERVER", [str(e)])
            logger.error(errMsg)
            ngamsNotification.notify(self.getHostId(), self.getCfg(), NGAMS_NOTIF_ERROR,
                                     "PROBLEMS INITIALIZING NG/AMS SERVER",
                                     errMsg, [], 1)
            self.terminate()

    def pidFile(self):
        """
        Return the name of the PID file in which NG/AMS stores its PID.

        Returns:   Name of PID file (string).
        """
        # Generate a PID file with the  name: <mt root dir>/.<NGAS ID>
        if ((not self.getCfg().getRootDirectory()) or \
            (self.getCfg().getPortNo() < 1)): return ""
        try:
            pidFile = os.path.join(self.getCfg().getRootDirectory(), "." +
                                   self.getHostId()
                                   + ".pid")
        except Exception, e:
            errMsg = "Error occurred generating PID file name. Check " +\
                     "Mount Root Directory + Port Number in configuration. "+\
                     "Error: " + str(e)
            raise Exception, errMsg
        return pidFile


    def loadCfg(self):
        """
        Load the NG/AMS Configuration.

        Returns:   Reference to object itself.
        """

        cfg = self.getCfg()
        logger.info("Loading NG/AMS Configuration: " + self.getCfgFilename()+" ...")
        cfg.load(self.getCfgFilename())

        # Connect to the DB.
        db = self.getDb()
        if not db:
            db = ngamsDb.from_config(cfg)
            self.setDb(db)

        # Check if we should load a configuration from the DB.
        if (self.__dbCfgId):
            cfg.loadFromDb(self.__dbCfgId, db)

        cfg._check()

        ngasTmpDir = ngamsHighLevelLib.getNgasTmpDir(cfg)
        self.__ngasDb.setDbTmpDir(ngasTmpDir)

        logger.info("Successfully loaded NG/AMS Configuration")


    def handleStartUp(self):
        """
        Initialize the NG/AMS Server. This implies loading the NG/AMS
        Configuration, setting up DB connection, checking disk configuration,
        and starting the HTTP server.

        serve:      If set to 1, the server will start serving on the
                    given HTTP port (integer/0|1).

        Returns:    Void.
        """
        # Remember to set the time for the last request initially to the
        # start-up time to avoid that the host is suspended immediately.
        self.setLastReqEndTime()

        # Load NG/AMS Configuration (from XML Document/DB).
        self.loadCfg()

        # IP address defaults to localhost
        ipAddress = self.getCfg().getIpAddress()
        self.ipAddress = ipAddress or '127.0.0.1'

        # Port number defaults to 7777
        portNo = self.getCfg().getPortNo()
        self.portNo = portNo if portNo != -1 else 7777

        # Set up missing logging conditions from configuration file
        logcfg = self.logcfg
        if logcfg.file_level is None:
            logcfg.file_level = self.getCfg().getLocalLogLevel()
        if logcfg.logfile is None:
            logcfg.logfile = self.getCfg().getLocalLogFile()
        if logcfg.syslog is None:
            logcfg.syslog = self.getCfg().getSysLog()
        if logcfg.syslog_prefix is None:
            logcfg.syslog_prefix = self.getCfg().getSysLogPrefix()
        if logcfg.stdout_level is None:
            logcfg.stdout_level = 0
        if logcfg.logfile_rot_interval is None:
            logcfg.logfile_rot_interval = isoTime2Secs(self.getCfg().getLogRotateInt())
            if not logcfg.logfile_rot_interval:
                logcfg.logfile_rot_interval = 600

        try:
            self.setup_logging()
        except Exception, e:
            errMsg = genLog("NGAMS_ER_INIT_LOG", [logcfg.logfile, str(e)])
            # can't use logger here, we failed to set it up in the first place
            print(errMsg)
            ngamsNotification.notify(self.getHostId(), self.getCfg(), NGAMS_NOTIF_ERROR,
                                     "PROBLEM SETTING UP LOGGING", errMsg)
            raise

        # Check if there is an entry for this node in the ngas_hosts
        # table, if not create it.
        hostInfo = self.getDb().getHostInfoFromHostIds([self.getHostId()])
        if not hostInfo:
            tmpHostInfoObj = ngamsHostInfo.ngamsHostInfo()

            # If we specified a Proxy Name/IP in the configuration we use that
            # to save our IP address in the database so it becomes visible to
            # external users
            # TODO: This still needs to be properly done

            domain = ngamsLib.getDomain() or NGAMS_NOT_SET
            tmpHostInfoObj.\
                             setHostId(self.getHostId()).\
                             setDomain(domain).\
                             setIpAddress(ipAddress).\
                             setMacAddress(NGAMS_NOT_SET).\
                             setNSlots(-1).\
                             setClusterName(self.getHostId()).\
                             setInstallationDate(time.time())
            logger.info("Creating entry in NGAS Hosts Table for this node: %s" %\
                 self.getHostId())
            self.getDb().writeHostInfo(tmpHostInfoObj)

        # Should be possible to execute several servers on one node.
        self.getHostInfoObj().setHostId(self.getHostId())

        # Log some essential information.
        allowArchiveReq    = self.getCfg().getAllowArchiveReq()
        allowRetrieveReq   = self.getCfg().getAllowRetrieveReq()
        allowProcessingReq = self.getCfg().getAllowProcessingReq()
        allowRemoveReq     = self.getCfg().getAllowRemoveReq()
        logger.info("Allow Archiving Requests: %d", allowArchiveReq)
        logger.info("Allow Retrieving Requests: %d", allowRetrieveReq)
        logger.info("Allow Processing Requests: %d", allowProcessingReq)
        logger.info("Allow Remove Requests: %d", allowRemoveReq)
        self.getHostInfoObj().\
                                setSrvArchive(allowArchiveReq).\
                                setSrvRetrieve(allowRetrieveReq).\
                                setSrvProcess(allowProcessingReq).\
                                setSrvRemove(allowRemoveReq).\
                                setSrvDataChecking(0)

        # Check if there is already a PID file.
        logger.debug("Check if NG/AMS PID file is existing ...")
        if (not self.getForce() and os.path.exists(self.pidFile())):
            errMsg = genLog("NGAMS_ER_MULT_INST")
            logger.error(errMsg)
            ngamsNotification.notify(self.getHostId(), self.getCfg(), NGAMS_NOTIF_ERROR,
                                     "CONFLICT STARTING NG/AMS SERVER", errMsg)
            self.terminate()
            return

        # Store the PID of this process in a PID file.
        logger.debug("Creating PID file for this session: %s", self.pidFile())
        checkCreatePath(os.path.dirname(self.pidFile()))
        with open(self.pidFile(), "w") as fo:
            fo.write(str(os.getpid()))
        logger.debug("PID file for this session created")

        # Check/create the NG/AMS Temporary and Cache Directories.
        checkCreatePath(ngamsHighLevelLib.getTmpDir(self.getCfg()))
        checkCreatePath(ngamsHighLevelLib.genCacheDirName(self.getCfg()))

        # Remove Request DB (DBM file).
        rmFile(self.getReqDbName() + "*")

        # Find the directories (mount directoties) to monitor for a minimum
        # amount of disk space. This is resolved from the various
        # directories defined in the configuration.
        logger.debug("Find NG/AMS System Directories to monitor for disk space ...")
        dirList = [(self.getCfg().getRootDirectory(),
                    "Mount Root Directory (Ngams:RootDirectory"),
                   (self.getCfg().getBackLogBufferDirectory(),
                    "Back-Log Buffer Directory " +\
                    "(Ngams:BackLogBufferDirectory)"),
                   (self.getCfg().getProcessingDirectory(),
                    "Processing Directory (FileHandling:ProcessingDirectory"),
                   (self.getCfg().getLocalLogFile(),
                    "Local Log File (Log:LocalLogFile)")]

        for dirInfo in dirList:
            path = os.path.abspath(dirInfo[0])
            while not os.path.ismount(path):
                path = os.path.dirname(path)
            if not os.path.ismount(path):
                continue
            if not self.__sysMtPtDic.has_key(path):
                self.__sysMtPtDic[path] = []
            self.__sysMtPtDic[path].append(dirInfo)

        logger.debug("Found NG/AMS System Directories to monitor for disk space")

        logger.debug("Check/create NG/AMS Request Info DB ...")
        reqDbmName = self.getReqDbName()
        self.__requestDbm = ngamsDbm.ngamsDbm(reqDbmName, cleanUpOnDestr = 0,
                                              writePerm = 1)
        logger.debug("Checked/created NG/AMS Request Info DB")

        #if (self.getCfg().getLogBufferSize() != -1):
        #    setLogCache(self.getCfg().getLogBufferSize())

        msg = genLog("NGAMS_INFO_STARTING_SRV",
                     [getNgamsVersion(), self.getHostId(),
                     self.getCfg().getPortNo()])
        logger.info(msg, extra={'to_syslog': True})

        # Reset the parameters for the suspension.
        self.getDb().resetWakeUpCall(self.getHostId(), 1)

        # Create a mime-type to DAPI dictionary
        for stream in self.getCfg().getStreamList():
            self.getMimeTypeDic()[stream.getMimeType()] = stream.getPlugIn()

        # Throw this info again to have it in the log-file as well
        logger.info("PID file for this session created: %s", self.pidFile())

        # If Auto Online is selected, bring the Server Online
        if (self.getAutoOnline()):
            logger.info("Auto Online requested - server going to Online State ...")
            try:
                ngamsSrvUtils.handleOnline(self)
            except:
                if (not self.getNoAutoExit()):
                    raise
        else:
            logger.info("Auto Online not requested - server remaining in Offline State")

        # Update the internal ngamsHostInfo object + ngas_hosts table.
        clusterName = self.getDb().getClusterNameFromHostId(self.getHostId())
        self.getHostInfoObj().setClusterName(clusterName)
        self.updateHostInfo(getNgamsVersion(), self.getCfg().getPortNo(),
                            self.getCfg().getAllowArchiveReq(),
                            self.getCfg().getAllowRetrieveReq(),
                            self.getCfg().getAllowProcessingReq(),
                            self.getCfg().getAllowRemoveReq(),
                            0, None)

        # Start HTTP server.
        logger.info("Initializing HTTP server ...")
        try:
            self.serve()
        except Exception, e:
            traceback.print_exc()
            errMsg = genLog("NGAMS_ER_OP_HTTP_SERV", [str(e)])
            logger.error(errMsg)
            ngamsNotification.notify(self.getHostId(), self.getCfg(), NGAMS_NOTIF_ERROR,
                                     "PROBLEM ENCOUNTERED STARTING " +\
                                     "SERVER", errMsg)
            self.terminate()


    def reqWakeUpCall(self,
                      wakeUpHostId,
                      wakeUpTime):
        """
        Request a Wake-Up Call via the DB.

        wakeUpHostId:  Name of host where the NG/AMS Server requested for
                       the Wake-Up Call is running (string).

        wakeUpTime:    Absolute time for being woken up (seconds since
                       epoch) (integer).

        Returns:       Reference to object itself.
        """
        self.getDb().reqWakeUpCall(self.getHostId(), wakeUpHostId, wakeUpTime)
        self.getHostInfoObj().\
                                setSrvSuspended(1).\
                                setSrvReqWakeUpSrv(wakeUpHostId).\
                                setSrvReqWakeUpTime(wakeUpTime)
        return self

    def serve(self):
        """
        Start to serve.

        Returns:  Void.
        """
        hostName = getHostName()
        logger.info("Setting up NG/AMS HTTP Server (Host: %s - IP: %s - Port: %d)",
                    hostName, self.ipAddress, self.portNo)
        self.__httpDaemon = ngamsHttpServer(self, (self.ipAddress, self.portNo))
        logger.info("NG/AMS HTTP Server ready")

        self.__httpDaemon.serve_forever()

    def stopServer(self):
        if self.__httpDaemon:
            self.__httpDaemon.shutdown()

    def ngamsExitHandler(self,
                         signalNo,
                         killServer = 1,
                         exitCode = 0,
                         delPidFile = 1):
        """
        NG/AMS Exit Handler Function. Is invoked when the NG/AMS Server
        is killed/terminated.

        signalNo:     Number of signal received.

        killServer:   1 = kill the server (integer).

        exitCode:     Exit code with which the server should exit (integer).

        delPidFile:   Flag indicating if NG/AMS PID file should be deleted or
                      not (integer/0|1).

        Returns:      Void.
        """

        if self.__handling_exit:
            logger.info('Already handling exit signal')
            return

        self.__handling_exit = True
        logger.info("In NG/AMS Exit Handler - received signal: %d", signalNo)
        self.terminate()

    def terminate(self):
        """
        Terminates the server process.

        If this server is listening for HTTP requests it is first stopped. Then
        the server is taken to the OFFLINE state.

        It flushes the logging system and renames the
        local log file so it gets automatically archived later.

        Returns:     Void.
        """
        t = threading.Thread(target=self._terminate, name="Shutdown")
        t.start()

    def _terminate(self):
        msg = genLog("NGAMS_INFO_TERM_SRV", [getNgamsVersion(), getHostName(),
                                             self.getCfg().getPortNo()])
        logger.info(msg, extra={'to_syslog': True})

        self.stopServer()
        ngamsSrvUtils.ngamsBaseExitHandler(self)

        # Shut down logging. This will flush all pending logs in the system
        # and will ensure that the last logfile gets rotated
        logging.shutdown()

        # Remove PID file to allow future instances to be run
        try:
            os.unlink(self.pidFile())
        except OSError:
            print("Error while deleting PID file %s", self.pidFile())
            traceback.print_exc()

    def killServer(self):
        """
        Kills this process with SIGKILL
        """
        logger.warning("About to commit suicide... good-by cruel world")

        #First kill the janitor process created by this ngamsServer
        if self._janitorThread is not None:
            try:
                os.kill(self._janitorThread.pid, signal.SIGKILL)
            except:
                logger.warning("No Janitor process was found: %s. ")

        #Now kill the server itself
        pid = os.getpid()
        os.kill(pid, signal.SIGKILL)

    def _incCheckIdx(self,
                     idx,
                     argv):
        """
        Increment and check index for command line parameters.

        idx:       Present index to increment (integer).

        argv:      Tuple containing command line arguments (tuple).

        Returns:   Increment index.
        """
        idx = idx + 1
        if (idx == len(argv)): self.correctUsage()
        return idx


    def correctUsage(self):
        """
        Print out correct usage message.

        Returns:    Void.
        """
        manPage = pkg_resources.resource_string(__name__, 'ngamsServer.txt')  # @UndefinedVariable
        manPage = manPage.replace("ngamsServer", self._serverName)
        print manPage
        print ngamsCopyrightString()


    def parseInputPars(self, argv):
        """
        Parse input parameters.

        argv:       Tuple containing command line parameters (tuple)

        Returns:
        """
        exitValue = 1
        silentExit = 0
        idx = 1
        extra_paths = []

        while idx < len(argv):
            par = argv[idx].upper()
            try:
                if (par == "-CFG"):
                    idx = self._incCheckIdx(idx, argv)
                    self.setCfgFilename(argv[idx])
                elif (par == "-DBCFGID"):
                    idx = self._incCheckIdx(idx, argv)
                    self.__dbCfgId = argv[idx]
                elif (par == "-V"):
                    idx = self._incCheckIdx(idx, argv)
                    self.logcfg.stdout_level = int(argv[idx])
                elif (par == "-LOCLOGFILE"):
                    idx = self._incCheckIdx(idx, argv)
                    self.logcfg.logfile = argv[idx]
                elif (par == "-LOCLOGLEVEL"):
                    idx = self._incCheckIdx(idx, argv)
                    self.logcfg.file_level = int(argv[idx])
                elif (par == "-SYSLOG"):
                    idx = self._incCheckIdx(idx, argv)
                    self.logcfg.syslog = bool(argv[idx])
                elif (par == "-SYSLOGPREFIX"):
                    idx = self._incCheckIdx(idx, argv)
                    self.logcfg.syslog_prefix = argv[idx]
                elif (par == "-VERSION"):
                    print getNgamsVersion()
                    exitValue = 0
                    silentExit = 1
                    sys.exit(0)
                elif (par == "-LICENSE"):
                    print getNgamsLicense()
                    exitValue = 0
                    silentExit = 1
                    sys.exit(0)
                elif (par == "-FORCE"):
                    self.setForce(1)
                elif (par == "-AUTOONLINE"):
                    self.setAutoOnline(1)
                elif (par == "-NOAUTOEXIT"):
                    self.setNoAutoExit(1)
                elif (par == "-MULTIPLESRVS"):
                    self.setMultipleSrvs(1)
                elif par == "-PATH":
                    idx = self._incCheckIdx(idx, argv)
                    extra_paths = set(filter(None, argv[idx].split(os.pathsep)))
                else:
                    self.correctUsage()
                    silentExit = 1
                    sys.exit(1)
                idx = idx + 1
            except Exception:
                if (not silentExit): self.correctUsage()
                sys.exit(exitValue)

        # Check correctness of the command line parameters.
        if (self.getCfgFilename() == ""):
            self.correctUsage()
            sys.exit(1)

        for p in extra_paths:
            p = os.path.expanduser(p)
            if not os.path.exists(p):
                raise ValueError("Path %s doesn't exist" % (p,))
            sys.path.append(p)

    ########################################################################
    # The following methods are used for the NG/AMS Unit Tests.
    # The method do not contain any code, but in the Unit Test code it is
    # possible to override these methods to give the server a specific,
    # usually abnormal, behavior, e.g. to simulate that the server crashes.
    ########################################################################
    def test_AfterSaveInStagingFile(self):
        """
        Method invoked in NG/AMS Server immediately after saving data in a
        Staging File while handling an Archive Request.

        Returns:   Void.
        """
        pass

    def test_AfterCreateTmpPropFile(self):
        """
        Method invoked in NG/AMS Server immediately after having created
        the Temp. Req. Prop. File while handling an Archive Request.

        Returns:   Void.
        """
        pass

    def test_BeforeDapiInvocation(self):
        """
        Test method invoked in NG/AMS Server immediately before invoking
        the DAPI during the handling of the Archive Request.

        Returns:   Void.
        """
        pass

    def test_AfterDapiInvocation(self):
        """
        Test method invoked in NG/AMS Server immediately after having invoked
        the DAPI during the handling of the Archive Request.

        Returns:   Void.
        """
        pass

    def test_AfterMovingStagingFile(self):
        """
        Test method invoked in NG/AMS Server immediately moving the
        Processing Staging File to its final destination (Main File).

        Returns:   Void.
        """
        pass

    def test_BeforeRepFile(self):
        """
        Test method invoked in NG/AMS Server after handling the Main File
        (before handling the Replication File).

        Returns:   Void.
        """
        pass

    def test_BeforeDbUpdateRepFile(self):
        """
        Test method invoked in NG/AMS Server during handling of the Replication
        File, after creating the Replication Copy, before updating its info in
        the DB.

        Returns:   Void.
        """
        pass

    def test_BeforeArchCleanUp(self):
        """
        Test method invoked in NG/AMS Server during the Archive handling,
        before deleting the Original Staging File and the Request Propeties
        File.
        """
        pass
    ########################################################################

def main(argv=sys.argv):
    """
    Main function instantiating the NG/AMS Server Class and starting the server.
    """
    ngams = ngamsServer()
    ngams.init(argv)

if __name__ == '__main__':
    main()<|MERGE_RESOLUTION|>--- conflicted
+++ resolved
@@ -32,19 +32,13 @@
 services for the NG/AMS Server.
 """
 
-<<<<<<< HEAD
+import BaseHTTPServer
 import Queue
-import os, sys, re, threading, time, pkg_resources
-import logging
-import math
-import multiprocessing
-=======
-import BaseHTTPServer
 import SocketServer
 import logging
+import multiprocessing
 import os
 import re
->>>>>>> 6c7027fd
 import shutil
 import signal
 import socket
