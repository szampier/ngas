--- conflicted
+++ resolved
@@ -861,9 +861,8 @@
         """
         Starts the Janitor Thread.
         """
-<<<<<<< HEAD
         from multiprocessing import Process, Queue
-        info(3,"Starting Janitor Thread ...")
+        logger.debug("Starting Janitor Thread ...")
         self._JanQue = Queue()
         self._janitorThread = Process(target=ngamsJanitorThread.janitorThread,
                                         args=(self, self._janitorProcStopEvt, self._JanQue))
@@ -874,23 +873,13 @@
         #                                      name=ngamsJanitorThread.NGAMS_JANITOR_THR,
         #                                      args=(self,self._janitorThreadStopEvt))
         #self._janitorThread.start()
-        info(3,"Janitor Thread started")
-        info(3, "Starting Janitor Queue Reader Thread ...")
+        logger.info("Janitor Thread started")
+
+        logger.debug("Starting Janitor Queue Reader Thread ...")
         self._janitorQueThread = threading.Thread(target=self.janitorQueThread,
                                               name="JanitorQueReaderThread")
-                                              #args=(self._suspendTime))
         self._janitorQueThread.start()
-        info(3,"Janitor Queue Reader Thread started")
-
-
-=======
-        logger.debug("Starting Janitor Thread ...")
-        self._janitorThread = threading.Thread(target=ngamsJanitorThread.janitorThread,
-                                               name=ngamsJanitorThread.NGAMS_JANITOR_THR,
-                                               args=(self,self._janitorThreadStopEvt))
-        self._janitorThread.start()
-        logger.info("Janitor Thread started")
->>>>>>> 67a9cab9
+        logger.info("Janitor Queue Reader Thread started")
 
 
     def stopJanitorThread(self):
@@ -899,8 +888,7 @@
         """
         if self._janitorThread is None:
             return
-<<<<<<< HEAD
-        info(3,"Stopping Janitor Thread ...")
+        logger.debug("Stopping Janitor Thread ...")
         #self._janitorThreadStopEvt.set()
         self._janitorProcStopEvt.set()
         self._janitorThread.join(10)
@@ -911,15 +899,7 @@
         self._janitorQueThread.join(10)
         self._janitorQueThread = None
 
-        info(3,"Janitor Thread stopped")
-=======
-        logger.debug("Stopping Janitor Thread ...")
-        self._janitorThreadStopEvt.set()
-        self._janitorThread.join(10)
-        self._janitorThread = None
-        self._janitorThreadRunCount = 0
         logger.info("Janitor Thread stopped")
->>>>>>> 67a9cab9
 
 
     def janitorQueThread(self):
@@ -2634,20 +2614,15 @@
         """
         Kills this process with SIGKILL
         """
-<<<<<<< HEAD
-        info(1,"About to commit suicide... good-by cruel world")
+        logger.warning("About to commit suicide... good-by cruel world")
 
         #First kill the janitor // process created by this ngamsServer
         if self._janitorThread is not None:
          try:
           os.kill(self._janitorThread.pid, signal.SIGKILL)
-         except Exception, e:
-            msg = "No Janitor // process was found: %s. "
-            info(4, msg)
+         except Exception:
+            logger.warning("No Janitor // process was found: %s. ")
         #Now kill the server itself
-=======
-        logger.warning("About to commit suicide... good-by cruel world")
->>>>>>> 67a9cab9
         pid = os.getpid()
         os.kill(pid, signal.SIGKILL)
 
