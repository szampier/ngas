#
#    ICRAR - International Centre for Radio Astronomy Research
#    (c) UWA - The University of Western Australia, 2012
#    Copyright by UWA (in the framework of the ICRAR)
#    All rights reserved
#
#    This library is free software; you can redistribute it and/or
#    modify it under the terms of the GNU Lesser General Public
#    License as published by the Free Software Foundation; either
#    version 2.1 of the License, or (at your option) any later version.
#
#    This library is distributed in the hope that it will be useful,
#    but WITHOUT ANY WARRANTY; without even the implied warranty of
#    MERCHANTABILITY or FITNESS FOR A PARTICULAR PURPOSE.  See the GNU
#    Lesser General Public License for more details.
#
#    You should have received a copy of the GNU Lesser General Public
#    License along with this library; if not, write to the Free Software
#    Foundation, Inc., 59 Temple Place, Suite 330, Boston,
#    MA 02111-1307  USA
#
#******************************************************************************
#
# "@(#) $Id: ngamsDataCheckThread.py,v 1.13 2010/03/25 14:47:59 jagonzal Exp $"
#
# Who       When        What
# --------  ----------  -------------------------------------------------------
# jknudstr  29/01/2002  Created
#
"""
This module contains the code for the Data Check Thread, which is used
to check the data holding in connection with one NGAS host.
"""

import cPickle
import glob
import logging
import os
import random
import time
import threading

import ngamsFileUtils
from ngamsLib.ngamsCore import TRACE, NGAMS_DATA_CHECK_THR, \
    NGAMS_CACHE_DIR, checkCreatePath, isoTime2Secs, \
    rmFile, genLog, mvFile, NGAMS_DISK_INFO, NGAMS_VOLUME_ID_FILE, \
    NGAMS_VOLUME_INFO_FILE, NGAMS_STAGING_DIR, NGAMS_NOTIF_DATA_CHECK, toiso8601
from ngamsLib import ngamsNotification, ngamsDiskInfo
from ngamsLib import ngamsDbCore, ngamsDbm, ngamsHighLevelLib, ngamsLib


logger = logging.getLogger(__name__)

class StopDataCheckThreadException(Exception):
    pass

def _finishThread():
    logger.info("Stopping Data Check Thread")
    raise StopDataCheckThreadException()

def _stopDataCheckThr(stopEvt):
    """
    Checks whether the thread should finish or not
    """
    if stopEvt.isSet():
        _finishThread()

def suspend(stopEvt, t):
    """
    Sleeps for ``t`` seconds, unless the thread is signaled to stop
    """
    if stopEvt.wait(t):
        _finishThread()

# Parameters for statistics.
class Stats(object):
    def __init__(self, mbs, files):
        self.lock = threading.Lock()
        self.last_db_update = 0
        self.time_start = time.time()
        self.time_remaining = 0
        self.check_rate = 0.0
        self.mbs = mbs
        self.mbs_checked = 0
        self.files = files
        self.files_checked = 0


def _initFileCheckStatus(srvObj, amountMb, noOfFiles):
    """
    Initialize the checking parameters.

    srvObj:         Reference to instance of ngamsServer object (ngamsServer).

    amountMb:       Amount of data to check (MB) (float).

    noOfFiles:      Number of files to check (integer).

    Returns:        Void.
    """

    stats = Stats(mbs=amountMb, files=noOfFiles)

    srvObj.getDb().updateDataCheckStat(srvObj.getHostId(), stats.time_start,
                                       stats.time_remaining, 0,
                                       stats.check_rate, stats.mbs,
                                       stats.mbs_checked, stats.files,
                                       stats.files_checked)

    logger.debug("Initialized the statistics for the checking cycle")
    return stats

def _updateFileCheckStatus(srvObj,
                           fileSize,
                           diskId,
                           fileId,
                           fileVersion,
                           report,
                           stats,
                           dbmObjDic,
                           force = 0):
    """
    Update the status of the DCC.

    srvObj:       Reference to instance of ngamsServer object (ngamsServer).

    fileSize:     Size of file (in bytes) that was checked (integer)

    diskId:       ID of disk hosting file checked (string).

    fileId:       ID of file concerned (string).

    fileVersion:  Version of file concered (integer).

    report:       List containing the result of the file checking.
                  Refer to documentation for ngamsFileUtils.checkFile()
                  for futher information (list).

    force:        If set to 1 a DB update will be forced (integer/0|1).

    Returns:      Void.
    """

    now = time.time()
    with stats.lock:

        # Calculate the new values.
        if (fileId):
            stats.mbs_checked += float(fileSize) / 1048576.0
            stats.files_checked += 1

        checkTime = now - stats.time_start
        stats.check_rate = stats.mbs_checked / checkTime
        if stats.check_rate > 0:
            stats.remainding_time = (stats.mbs - stats.mbs_checked) / stats.check_rate
            statEstimTime = stats.mbs / stats.check_rate
        else:
            stats.remainding_time = 0
            statEstimTime    = 0

        # Update DB only every 10s.
        if force or now - stats.last_db_update >= 10:
            srvObj.getDb().updateDataCheckStat(srvObj.getHostId(), stats.time_start,
                                               stats.time_remaining, statEstimTime,
                                               stats.check_rate, stats.mbs,
                                               stats.mbs_checked, stats.files,
                                               stats.files_checked)
            stats.last_db_update = now

        # Update report if an error was found.
        if (diskId and report):
            fileKey = ngamsLib.genFileKey(None, fileId, fileVersion)
            dbmObjDic[diskId][1].add(fileKey, report)

        statFormat = "DCC Status: Time Remaining (s): %d, " +\
                     "Rate (MB/s): %.3f, " +\
                     "Volume/Checked (MB): %.3f/%.3f, Files/Checked: %d/%d"
        logger.debug(statFormat, stats.time_remaining, stats.check_rate, stats.mbs_checked,
             stats.mbs, stats.files, stats.files_checked)


def suspend_with_priority(srvObj, stopEvt, baseTime = 0.010):
    """
    Determine the time the thread should suspend itself according to
    the load, priority etc. + suspend for the given time.

    srvObj:      Reference to instance of ngamsServer object (ngamsServer).

    baseTime:    Time used to calculate the suspension time (float).

    Returns:     Void.
    """
    suspTime = (srvObj.getCfg().getDataCheckPrio() * baseTime)
    suspend(stopEvt, suspTime)


def collect_files_on_disk(stopEvt, disks):

    all_files = {}

    # Loop over disks
    for diskId, diskInfoObj in disks.items():

        # Walk over the mount point and collect all files
        mount_pt = diskInfoObj.getMountPoint()
        for dirpath, dirs, files in os.walk(mount_pt):
            _stopDataCheckThr(stopEvt)

            # Ignore staging and hidden directories
            dirs[:] = [d for d in dirs if d != NGAMS_STAGING_DIR and not d.startswith('.')]

            # Ignore NGAS Disk Info files
            files[:] = [f for f in files if f not in (NGAMS_DISK_INFO, NGAMS_VOLUME_ID_FILE, NGAMS_VOLUME_INFO_FILE)]

            for filename in files:
                filename = os.path.join(dirpath, filename)
                all_files[filename] = diskId

    logger.info("Found %d files to check in %d disks", len(all_files), len(disks))
    return all_files

def _dumpFileInfo(srvObj, disks_to_check, tmpFilePat, stopEvt):
    """
    Function that dumps the information about the files. One DBM is created
    per disk. This is named:

       <Mount Root Point>/cache/DATA-CHECK-THREAD_QUEUE_<Disk ID>.bsddb

    If problems are found for a file, these are stored in DBM files named:

       <Mount Root Point>/cache/DATA-CHECK-THREAD_ERRORS_<Disk ID>.bsddb

    The function handles the DBM files in the following way:

       1. Check for each DBM file found, if this disk is still in the system.
          If not, the Queue and Error DBM files are removed.

       2. Go through the list of disks in the system. If they don't have
          the two DBM files listed above, these are initialized. The file
          information for all the files stored on the disk is dumped into
          the Queue DBM file. Only files marked to be ignored are not dumped.

       3. Finally, build up a DBM with references to all files found
          on this system

    srvObj:       Reference to server object (ngamsServer).

    tmpFilePat:   Pattern for temporary files (string).

    Returns:      Void.
    """
    T = TRACE()

    cacheDir = os.path.join(srvObj.getCfg().getRootDirectory(), NGAMS_CACHE_DIR)
    checkCreatePath(os.path.normpath(cacheDir))

    ###########################################################################
    # Loop over the Queue/Error DBM files found, check if the disk is
    # still in the system/scheduled for checking.
    ###########################################################################
    logger.debug("Loop over/check existing Queue/Error DBM Files ...")
    dbmFileList = glob.glob(cacheDir + "/" + NGAMS_DATA_CHECK_THR +\
                            "_QUEUE_*.bsddb")
    dbmObjDic = {}
    for dbmFile in dbmFileList:
        _stopDataCheckThr(stopEvt)
        diskId = dbmFile.split("_")[-1].split(".")[0]
        if diskId not in disks_to_check:
            filePat = "%s/%s*%s.bsddb" % (cacheDir,NGAMS_DATA_CHECK_THR,diskId)
            rmFile(filePat)
        else:
            # Add references to Queue/Error DBM.
            queueDbmFile = "%s/%s_QUEUE_%s.bsddb" %\
                           (cacheDir, NGAMS_DATA_CHECK_THR, diskId)
            queueDbm = ngamsDbm.ngamsDbm(queueDbmFile, 0, 1)
            errorDbmFile = "%s/%s_ERRORS_%s.bsddb" %\
                           (cacheDir, NGAMS_DATA_CHECK_THR, diskId)
            errorDbm = ngamsDbm.ngamsDbm(errorDbmFile, 0, 1)
            dbmObjDic[diskId] = (queueDbm, errorDbm)
    logger.debug("Looped over/checked existing Queue/Error DBM Files")
    ###########################################################################

    ###########################################################################
    # Loop over the disks mounted in this system and check if they have a
    # Queue/Error DBM file. In case the DBM files are not available, create
    # these.
    ###########################################################################
    logger.debug("Create DBM files for disks to be checked ...")
    startDbFileRd = time.time()
    for diskId in disks_to_check.keys():
        _stopDataCheckThr(stopEvt)

        if diskId in dbmObjDic:
            continue

        # The disk is ripe for checking but still has no Queue/Error DBM
        # DBs allocated.
        queueDbmFile = "%s/%s_QUEUE_%s.bsddb" %\
                       (cacheDir, NGAMS_DATA_CHECK_THR, diskId)
        tmpQueueDbmFile = tmpFilePat + "_" + os.path.basename(queueDbmFile)
        queueDbm = ngamsDbm.ngamsDbm(tmpQueueDbmFile, 0, 1)

        # Now, retrieve the files on the given disk, and store the info
        # in the Queue DBM file.
        # TODO: Use ngamsDb.dumpFileSummary1().
        cursorObj = srvObj.getDb().getFileSummary1(diskIds=[diskId],
                                                   ignore=0, fileStatus=[],
                                                   lowLimIngestDate=None,
                                                   order=0)
        while (1):

            fileList = cursorObj.fetch(1000)
            if not fileList:
                break

            for fileInfo in fileList:
                fileId  = fileInfo[ngamsDbCore.SUM1_FILE_ID]
                fileVer = fileInfo[ngamsDbCore.SUM1_VERSION]
                fileKey = ngamsLib.genFileKey(None, fileId, fileVer)
                queueDbm.add(fileKey, fileInfo)
            queueDbm.sync()
            suspend_with_priority(srvObj, stopEvt)
        del cursorObj

        # Rename DCC Queue DBM from the temporary to the final name.
        mvFile(tmpQueueDbmFile, queueDbmFile)
        queueDbm = ngamsDbm.ngamsDbm(queueDbmFile, 0, 1)

        # Create Error DBM + add these in the DBM Dictionary for the disk.
        errorDbmFile = "%s/%s_ERRORS_%s.bsddb" %\
                       (cacheDir, NGAMS_DATA_CHECK_THR, diskId)
        errorDbm = ngamsDbm.ngamsDbm(errorDbmFile, 0, 1)
        dbmObjDic[diskId] = (queueDbm, errorDbm)

        _stopDataCheckThr(stopEvt)
    logger.debug("Queried info for files to be checked from DB. Time: %.3fs",
         time.time() - startDbFileRd)
    logger.debug("Checked that disks scheduled for checking have DBM files")
    ###########################################################################

    # These are all files recursively found on the disks
    # Later on we check whether they are registered or not, and check them (or not)
    start = time.time()
    files_on_disk = collect_files_on_disk(stopEvt, disks_to_check)
    end = time.time()
    logger.debug("Collected references to %d files on disks in %.3f [s]",
                 len(files_on_disk), end - start)

    # Don't take these into account
    logger.debug("Retrieving information about files to be ignored ...")
    spuFilesCur = srvObj.getDb().getFileSummarySpuriousFiles1(srvObj.getHostId())
    while (1):
        fileList = spuFilesCur.fetch(1000)
        if (not fileList): break

        # Loop over the files.
        for fileInfo in fileList:
            if (fileInfo[ngamsDbCore.SUM1_FILE_IGNORE]):
                filename = os.path.\
                           normpath(fileInfo[ngamsDbCore.SUM1_MT_PT] + "/" +\
                                    fileInfo[ngamsDbCore.SUM1_FILENAME])
                if filename in files_on_disk:
                    del files_on_disk[filename]
        suspend_with_priority(srvObj, stopEvt)
    del spuFilesCur
    logger.debug("Retrieved information about files to be ignored")
    ###########################################################################

    ###########################################################################
    # Initialize the statistics parameters for the checking.
    ###########################################################################
    logger.debug("Initialize the statistics for the checking cycle ...")
    amountMb = 0.0
    noOfFiles = 0
    for diskId in disks_to_check.keys():
        queueDbm = dbmObjDic[diskId][0]
        #################################################################################################
        #jagonzal: Replace looping aproach to avoid exceptions coming from the next() method underneath
        #          when iterating at the end of the table that are prone to corrupt the hash table object
        #queueDbm.initKeyPtr()
        #while (1):
        #    fileKey, fileInfo = queueDbm.getNext(0)
        #    if (not fileKey): break
        for fileKey,dbVal in queueDbm.iteritems():
            # jagonzal: We need to reformat the values and skip administrative elements #################
            if (str(fileKey).find("__") != -1): continue
            fileInfo = cPickle.loads(dbVal)
            #############################################################################################
            noOfFiles += 1
            amountMb += float(fileInfo[ngamsDbCore.SUM1_FILE_SIZE] / 1048576.0)
        #################################################################################################

    stats = _initFileCheckStatus(srvObj, amountMb, noOfFiles)
    ###########################################################################

    return files_on_disk, dbmObjDic, stats

def _schedNextFile(srvObj,
                   threadId, disk_ids, diskSchedDic, dbmObjDic, reqFileInfoSem):
    """
    Function that returns the information about the next file to be checked
    according to the checking scheme.

    The function keeps track of which disk has been allocated to which
    Checking Sub-Thread and allocates only files from the given disk to that
    thread.

    srvObj:       Reference to server object (ngamsServer).

    threadId:     ID of the sub-thread (string).

    Returns:      List with information (format see
                  ngamsDbCore.getFileSummary1()) for file to be checked. If
                  there are no more files to check, None is returned
                  (list/None).
    """

    with reqFileInfoSem:
        while True:
            fileInfo = None
            if (not diskSchedDic.has_key(threadId)):
                if (disk_ids):
                    idx = random.randint(0, (len(disk_ids) - 1))
                    diskId = disk_ids[idx]
                    # Check if that disk is already being checked by other
                    # threads. If yes, we don't initialize the key pointer.
                    beingChecked = 0
                    for thrId in diskSchedDic.keys():
                        if (diskSchedDic[thrId] == diskId):
                            beingChecked = 1
                            break
                    if (not beingChecked):
                        dbmObjDic[diskId][0].initKeyPtr()
                    fileKey, fileInfo = dbmObjDic[diskId][0].getNext(0)
                    diskSchedDic[threadId] = diskId
                else:
                    break
            else:
                diskId = diskSchedDic[threadId]
                fileKey, fileInfo = dbmObjDic[diskId][0].getNext(0)

            if (fileInfo):
                # We got a file key + file info list, return the info.
                break
            else:
                # There are no more file info lists for the given Disk ID,
                # remove that Disk ID from the list and try to switch to
                # another disk. Also set, the time for the last check of that
                # disk.
                dbmObjDic[diskId][0].cleanUp()
                rmFile(dbmObjDic[diskId][0].getDbmName())
                srvObj.getDb().setLastCheckDisk(diskId, time.time())
                if diskId in disk_ids:
                    idx = disk_ids.index(diskId)
                    del disk_ids[idx]
                for thrId in diskSchedDic.keys():
                    if (diskSchedDic[thrId] == diskId):
                        del diskSchedDic[thrId]
                if (disk_ids):
                    idx = random.randint(0, (len(disk_ids) - 1))
                    nextDiskId = disk_ids[idx]
                    diskSchedDic[threadId] = nextDiskId
                else:
                    break

        return fileInfo


def _dataCheckSubThread(srvObj,
                        threadId,
                        stopEvt,
                        all_files,
                        disk_ids,
                        diskSchedDic,
                        dbmObjDic,
                        reqFileInfoSem,
                        stats):
    """
    Sub-thread scheduled to carry out the actual checking. This makes
    it possible to do the checking in several threads simultaneously if
    the NGAS Host has multiple CPUs.

    srvObj:       Reference to server object (ngamsServer).

    threadId:     ID allocated to this thread (string).

    Returns:      Void.
    """

<<<<<<< HEAD
    def external_process_executor(f, *args, **kwargs):
        return srvObj.workers_pool.apply(f, args, kwargs)

=======
>>>>>>> a6c4fff7
    while (1):

        try:
            _stopDataCheckThr(stopEvt)

            # Get the info for the next file to check + check it.
            fileInfo = _schedNextFile(srvObj, threadId, disk_ids, diskSchedDic, dbmObjDic, reqFileInfoSem)
            if (not fileInfo):
                logger.debug("No more files in queue to check - exiting")
                _updateFileCheckStatus(srvObj, None, None, None, None, [], stats, dbmObjDic, 1)
                return

            # Remove the entry for this file in the File Reference DBM to
            # indicate that the file is registered in the DB.
            filename = os.path.normpath(fileInfo[ngamsDbCore.SUM1_MT_PT]+"/" +\
                                        fileInfo[ngamsDbCore.SUM1_FILENAME])
            filename = str(filename)

            if filename in all_files:
                del all_files[filename]

            # Update the overall status of the checking.
            tmpReport = []
            ngamsFileUtils.checkFile(srvObj, fileInfo, tmpReport,
                                     srvObj.getCfg().getDataCheckScan(),
                                     executor=external_process_executor)
            if (not tmpReport): tmpReport = [[]]
            _updateFileCheckStatus(srvObj,
                                   fileInfo[ngamsDbCore.SUM1_FILE_SIZE],
                                   fileInfo[ngamsDbCore.SUM1_DISK_ID],
                                   fileInfo[ngamsDbCore.SUM1_FILE_ID],
                                   fileInfo[ngamsDbCore.SUM1_VERSION],
                                   tmpReport[0],
                                   stats,
                                   dbmObjDic)

            # If the server is handling a command, the sub-thread will suspend
            # itself until the server is idle again.
            if (srvObj.getHandlingCmd()):
                while (srvObj.getHandlingCmd()):
                    suspend_with_priority(srvObj, stopEvt, 0.200)
        except StopDataCheckThreadException:
            return
        except Exception:
            logger.exception("Exception encountered in Data Check Sub-Thread")
            suspend(stopEvt, 2)


def _genReport(srvObj, unregistered, diskDic, dbmObjDic, stats):
    """
    Generate the DCC Check Report according to the problems found.

    srvObj:     Reference to instance of ngamsServer object (ngamsServer).

    Returns:    Void.
    """
    # Find out how many inconsistencies were found.
    noOfProbs = 0
    # Errors found.
    for diskId in diskDic.keys():
        noOfProbs += dbmObjDic[diskId][1].getCount()
    # Spurious files on disk.
    unRegFiles = len(unregistered)

    # Generate the report.
    checkTime = time.time() - stats.time_start
    if ((noOfProbs + unRegFiles) or srvObj.getCfg().getDataCheckForceNotif()):

        report    = ""
        hdrForm   = "%-20s %s\n"
        format    = "%-60s %-32s %-9s %s\n"
        separator = 130 * "-" + "\n"

        # Build up the report.
        report =  "DATA CHECKING REPORT:\n\n"
        report += hdrForm % ("Date", toiso8601())
        report += hdrForm % ("NGAS Host ID", srvObj.getHostId())
        report += hdrForm % ("Start Time", toiso8601(stats.time_start))
        report += hdrForm % ("Total Time (s)", "%.3f" % checkTime)
        report += hdrForm % ("Total Time (hours)", "%.3f" % (checkTime / 3600))
        report += hdrForm % ("Rate (MB/s)", "%.3f" % stats.check_rate)
        report += hdrForm % ("Files Checked", stats.files_checked)
        report += hdrForm % ("Data Checked (MB)", "%.5f" % stats.mbs_checked)
        report += hdrForm % ("Inconsistencies",  str(noOfProbs + unRegFiles))
        report += separator

        # Any discrepancies found?
        if ((not noOfProbs) and (not unRegFiles)):
            report += "No discrepancies found!"

        # Inconsistencies found?
        if (noOfProbs):
            report += "INCONSISTENT FILES FOUND:\n\n"
            report += format % ("Problem Description", "File ID",
                                "Version", "Slot ID:Disk ID")
            report += separator
            for diskId in diskDic.keys():
                errDbm = dbmObjDic[diskId][1].initKeyPtr()
                #################################################################################################
                #jagonzal: Replace looping aproach to avoid exceptions coming from the next() method underneath
                #          when iterating at the end of the table that are prone to corrupt the hash table object
                #while (1):
                #    fileKey, errInfo = errDbm.getNext(0)
                #    if (not fileKey): break
                for fileKey,dbVal in errDbm.iteritems():
                    # jagonzal: We need to reformat the values and skip administrative elements #################
                    if (str(fileKey).find("__") != -1): continue
                    errInfo = cPickle.loads(dbVal)
                    #############################################################################################
                    slotDiskId = errInfo[3] + ":" + errInfo[4]
                    report += format % (errInfo[0], errInfo[1], errInfo[2],slotDiskId)
                #################################################################################################
            report += separator

        # Not registered files found?
        if (unRegFiles):
            repFormat = "%-32s %s\n"
            report += "NOT REGISTERED FILES FOUND ON STORAGE DISKS:\n\n"
            report += repFormat % ("Disk ID:", "Filename:")
            report += separator
            for filename, disk_id in unregistered.items():
                report += repFormat % (disk_id, filename)
            report += separator

        # Send Notification Message if needed (only if disks where checked).
        if (len(diskDic.keys())):
            ngamsNotification.notify(srvObj.getHostId(), srvObj.getCfg(), NGAMS_NOTIF_DATA_CHECK,
                                     "DATA CHECK REPORT", report, [], 1)

    # Give out the statistics for the checking.
    if (srvObj.getCfg().getDataCheckLogSummary()):
        msg = genLog("NGAMS_INFO_DATA_CHK_STAT",
                     [stats.files_checked, unRegFiles, noOfProbs,
                      stats.mbs_checked, stats.check_rate, checkTime])
        logger.info(msg)

    # Remove the various DBMs allocated.
    for diskId in diskDic.keys():
        dbmObjDic[diskId][1].cleanUp()
        del dbmObjDic[diskId]


def _crossCheckNonRegFiles(srvObj, unchecked_files, diskDic):
    """
    This function checks if non-registered files were found during the checking
    if these still are not available. This is necessary if requests are
    handled during the initialization of the DCC, in particular if files are
    archived between the file information is dumped from the DB and the list
    of files actually found on the data volumes is generated. I.e., the
    sequence might be:

    - Dump DB File Info for this node.
    - Some ARCHIVE Commands are handled.
    - Generate list of files on the volumes in this node.

    The files that were archived in between would be detected as not
    registered.

    srvObj:    Reference to server object (ngamsServer).

    Returns:   None.
    """

    unregistered = {}
    for filename, diskId in unchecked_files.items():

        if diskId not in diskDic:
            logger.warning("Unknown Disk ID: %s encountered", diskId)
            break

        mtPt = diskDic[diskId].getMountPoint()
        ngasFilename = filename[(len(mtPt) + 1):]
        fileInfo = srvObj.getDb().\
                   getFileInfoFromDiskIdFilename(diskId, ngasFilename)
        if fileInfo is not None:
            msg = "File: %s detected as not registered was found in the "+\
                  "NGAS DB while cross-checking discrepancy. Disk ID: " +\
                  "%s/File Id: %s/File Version: %s"
            logger.debug(msg, filename, diskId, fileInfo.getFileId(),
                          fileInfo.getFileVersion())
        else:
            msg = "File: %s detected as not registered was not found " +\
                  "in the NGAS DB while cross-checking discrepancy. " +\
                  "Disk ID: %s"
            logger.debug(msg, filename, diskId)
            unregistered[filename] = diskId

    # Unregistered files returned
    return unregistered


def get_disks_to_check(srvObj):

    # Get mounted disks
    slotIdList = srvObj.getDb().getSlotIdsMountedDisks(srvObj.getHostId())
    disks_to_check = srvObj.getDb().\
                  getDiskInfoForSlotsAndHost(srvObj.getHostId(), slotIdList)

    # Turn from simply SQL results into objects indexed by disk_id
    disks_to_check = [ngamsDiskInfo.ngamsDiskInfo().unpackSqlResult(x) for x in disks_to_check]
    disks_to_check = {x.getDiskId(): x for x in disks_to_check}

    # Filter out those that don't need a check
    now = time.time()
    check_period = isoTime2Secs(srvObj.getCfg().getDataCheckMinCycle())
    def needs_check(x):
        last_check = x.getLastCheck() or 0
        return check_period + last_check < now
    disks_to_check = {k: v for k, v in disks_to_check.items() if needs_check(v)}

    logger.info("Will check %d disks that are mounted in this system", len(disks_to_check))
    return disks_to_check

def _data_check_cycle(srvObj, stopEvt):

    # Get list of disks that need checking
    disks_to_check = get_disks_to_check(srvObj)

    # Get the information about the files in those disks that we should check.
    tmpFilePat = ngamsHighLevelLib.\
                 genTmpFilename(srvObj.getCfg(),
                                NGAMS_DATA_CHECK_THR)
    try:
        all_files, dbmObjDic, stats = _dumpFileInfo(srvObj, disks_to_check, tmpFilePat, stopEvt)
    finally:
        rmFile(tmpFilePat + "*")

    # is allocated for each up to the limit defined in the
    # configuration.
    n_threads = max(len(disks_to_check), srvObj.getCfg().getDataCheckMaxProcs())

    diskSchedDic = {}
    reqFileInfoSem = threading.Lock()
    disk_ids = list(disks_to_check.keys())
    threads = {}
    for n in range(n_threads):
        threadName = "%s-%d" % (NGAMS_DATA_CHECK_THR, n)
        args = (srvObj, threadName, stopEvt, all_files, disk_ids, diskSchedDic, dbmObjDic, reqFileInfoSem, stats)
        logger.debug("Starting Data Check Sub-Thread: %s", threadName)
        t = threading.Thread(target=_dataCheckSubThread, name=threadName, args=args)
        t.setDaemon(0)
        t.start()
        threads[threadName] = t

    while True:

        try:
            suspend(stopEvt, 0.500)
        except StopDataCheckThreadException:

            # Be nice and join sub-threads
            for t in threads.values():
                t.join(10)
                if t.isAlive():
                    logger.warning("Thread %r didn't cleanly shut down within 10 seconds", t)

            # Let's stop ourselves now
            raise

        else:
            # Check if all the sub-threads are still running
            # or if the check cycle is completed.
            threads = {n: t for n, t in threads.items() if t.isAlive()}
            if not threads:
                lastCheckTime = time.time()
                break

    # Check again for non-registered files.
    # The sub-threads remove individual items from all_files after they
    # check each file, so any files left there were not checked
    unregistered = _crossCheckNonRegFiles(srvObj, all_files, disks_to_check)

    # Send out check report if any discrepancies found + send
    # out notification message according to configuration.
    _genReport(srvObj, unregistered, disks_to_check, dbmObjDic, stats)

    # Set the last check for all disks to the same value
    for diskId in disks_to_check.keys():
        srvObj.getDb().setLastCheckDisk(diskId, lastCheckTime)

    return stats

def data_check_cycle(srvObj, stopEvt):
    # Simply set the server as data-checking or not
    srvObj.updateHostInfo(None, None, None, None, None, None, 1, None)
    try:
        return _data_check_cycle(srvObj, stopEvt)
    finally:
        srvObj.updateHostInfo(None, None, None, None, None, None, 0, None)

def dataCheckThread(srvObj, stopEvt):
    """
    The Data Check Thread is executed to run a periodic check of the
    consistency of the data files contained in an NG/AMS system. The periodic
    check is performed only when NG/AMS is Online.

    srvObj:       Reference to server object (ngamsServer).

    Returns:      Void.
    """
    minCycleTime = isoTime2Secs(srvObj.getCfg().getDataCheckMinCycle())
    logger.info("Data checker thread period is %f", minCycleTime)

    while True:

        # Encapsulate this whole block to avoid that the thread dies in
        # case a problem occurs, like e.g. a problem with the DB connection.
        try:
            # Wait until we're sure that the Janitor Thread has executed
            # at least once, to ensure that the check is carried out in a
            # clean environment.
            while (not srvObj.getJanitorThreadRunCount()):
                suspend(stopEvt, 0.5)

            # If mirroring is happening wait for it to finish
            while srvObj.mirroring_running:
                suspend(stopEvt, 60)

            if (srvObj.getCfg().getDataCheckLogSummary()):
                logger.info("Data Check Thread starting iteration ...")

            # Everything happens here
            stats = data_check_cycle(srvObj, stopEvt)

            lastOldestCheck = srvObj.getDb().getMinLastDiskCheck(srvObj.getHostId())
            time_to_compare = lastOldestCheck or stats.time_start
            execTime = time.time() - time_to_compare
            if execTime < minCycleTime:
                waitTime = minCycleTime - execTime
                nextAbsCheckTime = int(time.time() + waitTime)
                srvObj.setNextDataCheckTime(nextAbsCheckTime)
                logger.info("Suspending Data Checking Thread for %.3f [s]. "
                            "Next run scheduled for %s",
                            waitTime, toiso8601(nextAbsCheckTime))
                suspend(stopEvt, waitTime)

        except StopDataCheckThreadException:
            return
        except Exception:
            errMsg = "Error occurred during execution of the Data Check Thread"
            logger.exception(errMsg)

            try:
                suspend(stopEvt, 1)
            except StopDataCheckThreadException:
                return

# EOF<|MERGE_RESOLUTION|>--- conflicted
+++ resolved
@@ -487,12 +487,9 @@
     Returns:      Void.
     """
 
-<<<<<<< HEAD
     def external_process_executor(f, *args, **kwargs):
         return srvObj.workers_pool.apply(f, args, kwargs)
 
-=======
->>>>>>> a6c4fff7
     while (1):
 
         try:
