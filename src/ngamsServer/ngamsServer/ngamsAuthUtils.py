--- conflicted
+++ resolved
@@ -69,50 +69,6 @@
         return
 
     # For now only Basic HTTP Authentication is implemented.
-<<<<<<< HEAD
-    if (reqPropsObj.getAuthorization()):
-        try:
-            scheme, reqUserPwdEnc = reqPropsObj.getAuthorization().\
-                                    strip().split(" ")
-            reqUserPwd = base64.decodestring(reqUserPwdEnc)
-            reqUser, reqPwd = reqUserPwd.split(":")
-        except Exception as e:
-            errMsg = genLog("NGAMS_ER_UNAUTH_REQ") + " Error: %s" % str(e)
-            raise Exception(errMsg)
-
-        # Get the user from the configuration.
-        password = srvObj.getCfg().getAuthUserInfo(reqUser)
-        if (password):
-            decPassword = base64.decodestring(password)
-        else:
-            decPassword = None
-
-        # Check if this user is defined and if the password matches.
-        errMsg = ""
-        if (not decPassword):
-            errMsg = "Unknown user specified - rejecting request. "
-        elif (reqPwd != decPassword):
-            errMsg = "Wrong password for user: '%s'. " % reqUser
-        elif (not cmdPermitted(srvObj, reqPropsObj, reqUser)):
-            errMsg = "Command '%s' is not allowed for user '%s'. " % (reqPropsObj.getCmd(), reqUser)
-        if (errMsg):
-            errMsg += genLog("NGAMS_ER_UNAUTH_REQ") + " Command: %s" %\
-                     reqPropsObj.getCmd()
-
-            # Generate HTTP unauthorized response.
-            genUnAuthResponse(srvObj, reqPropsObj, httpRef)
-            raise Exception(errMsg)
-
-        logger.debug("Successfully authenticated user %s", reqUser)
-    else:
-        # Challenge the client.
-        msg = genLog("NGAMS_ER_UNAUTH_REQ") + " Challenging client"
-        genUnAuthResponse(srvObj, reqPropsObj, httpRef)
-        raise Exception(msg)
-
-
-# EOF
-=======
     if not reqPropsObj.getAuthorization():
         raise UnauthenticatedError('Unauthorized request received')
 
@@ -140,5 +96,4 @@
     if not cmdPermitted(cfg, reqPropsObj, user):
         raise UnauthorizedError(user)
 
-    logger.info("Successfully authenticated user %s", user)
->>>>>>> 574122b5
+    logger.info("Successfully authenticated user %s", user)