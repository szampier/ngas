#
#    ICRAR - International Centre for Radio Astronomy Research
#    Copyright by UWA (in the framework of the ICRAR)
#    All rights reserved
#
#    This library is free software; you can redistribute it and/or
#    modify it under the terms of the GNU Lesser General Public
#    License as published by the Free Software Foundation; either
#    version 2.1 of the License, or (at your option) any later version.
#
#    This library is distributed in the hope that it will be useful,
#    but WITHOUT ANY WARRANTY; without even the implied warranty of
#    MERCHANTABILITY or FITNESS FOR A PARTICULAR PURPOSE.  See the GNU
#    Lesser General Public License for more details.
#
#    You should have received a copy of the GNU Lesser General Public
#    License along with this library; if not, write to the Free Software
#    Foundation, Inc., 59 Temple Place, Suite 330, Boston,
#    MA 02111-1307  USA
#

#******************************************************************************
"""
NGAS Command Plug-In, implementing a Archive PULL Command using BBCP

In order to be able to use it you will need to have bbcp installed and 
accessible on the system path on both the target and the source machines 
of the data file. You will also need to make sure that you can login using 
authorised_keys with the intended users in both directions. Once this is 
correctly configured, you can run a command like:

wget -O BBCPARC.xml "http://ngas.ddns.net:7777/BBCPARC?fileUri=/home/ngas/NGAS/log/LogFile.nglog”

<<<<<<< HEAD
or

wget -O BARCHIVE.xml "http://ngas1.ddns.net:7777/BBCPARC?fileUri=ngas@ngas2.host:/home/ngas/NGAS/log/LogFile.nglog&reload=1”

from a third machine. The first is a local archiving using bbcp, the second pulls the file from the remote host using bbcp.
=======
wget -O BARCHIVE.xml "http://ngas.ddns.net:7777/BBCPARC?fileUri=/home/ngas/NGAS/log/LogFile.nglog"

Usage example with curl to send file from Pawsey to MIT:

(without checksum)
curl --connect-timeout 7200 eor-12.mit.edu:7777/BBCPARC?fileUri=ngas%40146.118.84.67%3A/mnt/mwa01fs/MWA/testfs/KNOPPIX_V7.2.0DVD-2013-06-16-EN.iso\&bport=7790\&bwinsize=%3D32m\&bnum_streams=12\&mimeType=application/octet-stream

(with checksum)
curl --connect-timeout 7200 eor-12.mit.edu:7777/BBCPARC?fileUri=ngas%40146.118.84.67%3A/mnt/mwa01fs/MWA/testfs/output_320M_001.dat\&bport=7790\&bwinsize=%3D32m\&bnum_streams=12\&mimeType=application/octet-stream\&bchecksum=-354041269
>>>>>>> da09704c
"""

import commands
from collections import namedtuple

from ngams import *
import ngamsHighLevelLib
import ngamsCacheControlThread
import ngamsArchiveUtils

bbcp_param = namedtuple('bbcp_param', 'port, winsize, num_streams, checksum')

def bbcpFile(srcFilename, targFilename, bparam,
    keyfile='', ssh_prefix=''):
    """
    Use bbcp tp copy file <srcFilename> to <targFilename>

    NOTE: This requires remote access to the host as well as
         a bbcp installation on both the remote and local host.
    """    
    info(3,"Copying file: " + srcFilename + " to filename: " + targFilename)
    try:
        # Make target file writable if existing.
        if (os.path.exists(targFilename)): os.chmod(targFilename, 420)
        checkCreatePath(os.path.dirname(targFilename))
        #fileSize = getFileSize(srcFilename)
        #checkAvailDiskSpace(targFilename, fileSize)
        timer = PccUtTime.Timer()
        if keyfile: keyfile = '-i {0}'.format(keyfile)
        
        if bparam.port:
            pt = '-Z %d' % bparam.port
        else:
            pt = '-Z 5678'
        
        if bparam.winsize: 
            fw = '-w %s' % bparam.winsize
        else:
            fw = ''
        
        if (bparam.num_streams):
            ns = '-s %d' % bparam.num_streams
        else:
            ns = ''
        
        cmd = "bbcp -r -V -a %s %s -P 2 %s %s %s %s%s" %\
                (fw, ns, pt, keyfile, srcFilename, ssh_prefix, targFilename)
        info(3, "Executing external command: {0}".format(cmd))
        stat, out = commands.getstatusoutput(cmd)
        if (stat): raise Exception, "Error executing copy command: %s: %s"%\
                   (cmd, str(out))
        deltaTime = timer.stop()
        info(3, 'BBCP final message: ' + out.split('\n')[-1]) # e.g. "1 file copied at effectively 18.9 MB/s"
    except Exception, e:
        errMsg = genLog("NGAMS_AL_CP_FILE", [srcFilename, targFilename, str(e)])
        alert(errMsg)
        raise Exception, errMsg
    info(3,"File: %s copied to filename: %s" % (srcFilename, targFilename))
    return deltaTime
   

def updateDiskInfo(srvObj,
                   resDapi):
    """
    Update the row for the volume hosting the new file.

    srvObj:    Reference to NG/AMS server class object (ngamsServer).

    resDapi:   Result returned from the DAPI (ngamsDapiStatus).

    Returns:   Void.
    """
    T = TRACE()

    sqlQuery = "UPDATE ngas_disks SET " +\
               "number_of_files=(number_of_files + 1), " +\
               "bytes_stored=(bytes_stored + %d) WHERE " +\
               "disk_id='%s'"
    sqlQuery = sqlQuery % (resDapi.getFileSize(), resDapi.getDiskId())
    srvObj.getDb().query(sqlQuery, ignoreEmptyRes=0)
    return NGAMS_SUCCESS

def archiveFromFile(srvObj,
                    filename,
                    bparam,
                    noReplication = 0,
                    mimeType = None,
                    reqPropsObj = None):
    """
    Archive a file directly from a file as source.

    srvObj:          Reference to NG/AMS Server Object (ngamsServer).

    filename:        Name of file to archive (string).
    
    bparam:          BBCP parameter (named tuple)

    noReplication:   Flag to enable/disable replication (integer).

    reqPropsObj:     Request Property object to keep track of actions done
                     during the request handling (ngamsReqProps).

    Returns:         Execution result object of DAPI
    """
    T = TRACE()

    info(2,"Archiving file: " + filename + " ...")
    if (reqPropsObj):
        info(3,"Request Properties Object given - using this")
        reqPropsObjLoc = reqPropsObj
    else:
        info(3,"No Request Properties Object given - creating one")
        reqPropsObjLoc = ngamsArchiveUtils.ngamsReqProps.ngamsReqProps()
    stagingFile = filename
    try:
        if (mimeType == None):
            mimeType = ngamsHighLevelLib.determineMimeType(srvObj.getCfg(),
                                                           filename)
        archiveTimer = PccUtTime.Timer()

        # Prepare dummy ngamsReqProps object (if an object was not given).
        if (not reqPropsObj):
            reqPropsObjLoc.setMimeType(mimeType)
            reqPropsObjLoc.setStagingFilename(filename)
            reqPropsObjLoc.setHttpMethod(NGAMS_HTTP_GET)
            reqPropsObjLoc.setCmd(NGAMS_ARCHIVE_CMD)
            reqPropsObjLoc.setSize(os.path.getsize(filename))
            reqPropsObjLoc.setFileUri(NGAMS_HTTP_FILE_URL + filename)
            reqPropsObjLoc.setNoReplication(noReplication)

        # If no target disk is defined, find one suitable disk.
        if (not reqPropsObjLoc.getTargDiskInfo()):
            try:
                trgDiskInfo = ngamsArchiveUtils.ngamsDiskUtils.\
                              findTargetDisk(srvObj.getDb(), srvObj.getCfg(),
                                             mimeType, 0,
                                             reqSpace=reqPropsObjLoc.getSize())
                reqPropsObjLoc.setTargDiskInfo(trgDiskInfo)
                # copy the file to the staging area of the target disk
                stagingFile = trgDiskInfo.getMountPoint()+ '/staging/' + os.path.basename(filename)
                bbcpFile(filename, stagingFile, bparam)
                reqPropsObjLoc.setStagingFilename(stagingFile)
            except Exception, e:
                errMsg = str(e) + ". Attempting to bbcp archive file: " +\
                         filename
                ngamsArchiveUtils.ngamsNotification.notify(srvObj.getCfg(),
                                         NGAMS_NOTIF_NO_DISKS,
                                         "NO DISKS AVAILABLE", errMsg)
                raise Exception, errMsg

        # Set the log cache to 1 during the handling of the file.
        setLogCache(1)
        plugIn = srvObj.getMimeTypeDic()[mimeType]
        info(2,"Invoking DAPI: " + plugIn + " to handle file: " + stagingFile)
        exec "import " + plugIn
        resMain = eval(plugIn + "." + plugIn + "(srvObj, reqPropsObjLoc)")
        # Move the file to final destination.
        st = time.time()
        mvFile(reqPropsObjLoc.getStagingFilename(),
               resMain.getCompleteFilename())
        iorate = reqPropsObjLoc.getSize()/(time.time() - st)
        setLogCache(10)

        diskInfo = ngamsArchiveUtils.postFileRecepHandling(srvObj, reqPropsObjLoc, resMain)
        if (bparam.checksum):
            #info(3, "Checking the checksum")
            fileObj = diskInfo.getFileObj(0)
            cal_checksum = fileObj.getChecksum()
            if (cal_checksum != bparam.checksum):
                info(3, "Checksum inconsistency, removing the file from the archive")
                import ngamsDiscardCmd
                work_dir = srvObj.getCfg().getRootDirectory() + '/tmp/'
                ngamsDiscardCmd._discardFile(srvObj, diskInfo.getDiskId(), fileObj.getFileId(), 
                                             int(fileObj.getFileVersion()), execute = 1, tmpFilePat = work_dir)
                raise Exception("Check sum error: remote CRC: %s, local CRC: %s" % (bparam.checksum, cal_checksum))
        
    except Exception, e:
        # If another error occurs, than one qualifying for Back-Log
        # Buffering the file, we have to log an error.
        if (ngamsHighLevelLib.performBackLogBuffering(srvObj.getCfg(),
                                                      reqPropsObjLoc, e)):
            notice("Tried to archive local file: " + filename +\
                   ". Attempt failed with following error: " + str(e) +\
                   ". Keeping original file.")
            return [NGAMS_FAILURE, str(e), NGAMS_FAILURE]
        else:
            error("Tried to archive local file: " + filename +\
                  ". Attempt failed with following error: " + str(e) + ".")
            
            """
            # this will not work for bbcp files since they are often remote, cannot be moved like this
            notice("Moving local file: " +\
                   filename + " to Bad Files Directory -- cannot be handled.")
            ngamsHighLevelLib.moveFile2BadDir(srvObj.getCfg(), filename,
                                              filename)
            """
            # Remove pickle file if available.
            pickleObjFile = filename + "." + NGAMS_PICKLE_FILE_EXT
            if (os.path.exists(pickleObjFile)):
                info(2,"Removing Back-Log Buffer Pickle File: "+pickleObjFile)
                rmFile(pickleObjFile)
            return [NGAMS_FAILURE, str(e), NGAMS_FAILURE] 

    # If the file was handled successfully, we remove it from the
    # Back-Log Buffer Directory unless the local file was a log-file
    # in which case we leave the cleanup to the Janitor-Thread.
    if stagingFile.find('LOG-ROTATE') > -1:
        info(2,"Successfully archived local file: " + filename)
    else:
        info(2,"Successfully archived local file: " + filename +\
         ". Removing original file.")
        rmFile(stagingFile)
        rmFile(stagingFile + "." + NGAMS_PICKLE_FILE_EXT)

    info(2,"Archived local file: " + filename + ". Time (s): " +\
         str(archiveTimer.stop()))
    return (resMain, trgDiskInfo, iorate)



def handleCmd(srvObj,
              reqPropsObj,
              httpRef):
    """
    Handle the Quick Archive (QARCHIVE) Command.

    srvObj:         Reference to NG/AMS server class object (ngamsServer).

    reqPropsObj:    Request Property object to keep track of actions done
                    during the request handling (ngamsReqProps).

    httpRef:        Reference to the HTTP request handler
                    object (ngamsHttpRequestHandler).

    Returns:        (fileId, filePath) tuple.
    """
    T = TRACE()

    # Check if the URI is correctly set.
    info(3, "Check if the URI is correctly set.")
    info(3,"ReqPropsObj status: {0}".format(reqPropsObj.getObjStatus()))
    parsDic = reqPropsObj.getHttpParsDic()
    if (not parsDic.has_key('fileUri') or parsDic['fileUri'] == ""):
        errMsg = genLog("NGAMS_ER_MISSING_URI")
        error(errMsg)
        raise Exception, errMsg
    else:
        reqPropsObj.setFileUri(parsDic['fileUri'])
        fileUri = reqPropsObj.getFileUri()
    if (not parsDic.has_key('mimeType') or parsDic['mimeType'] == ""):
        mimeType = ""
        reqPropsObj.setMimeType("")
    else:
        reqPropsObj.setMimeType(parsDic['mimeType'])
        mimeType = reqPropsObj.getMimeType()
    # Is this NG/AMS permitted to handle Archive Requests?
    info(3, "Is this NG/AMS permitted to handle Archive Requests?")
    if (not srvObj.getCfg().getAllowArchiveReq()):
        errMsg = genLog("NGAMS_ER_ILL_REQ", ["Archive"])
        raise Exception, errMsg
    srvObj.checkSetState("Archive Request", [NGAMS_ONLINE_STATE],
                         [NGAMS_IDLE_SUBSTATE, NGAMS_BUSY_SUBSTATE],
                         NGAMS_ONLINE_STATE, NGAMS_BUSY_SUBSTATE,
                         updateDb=False)

    # Get mime-type (try to guess if not provided as an HTTP parameter).
    info(3, "Get mime-type (try to guess if not provided as an HTTP parameter).")
    if (reqPropsObj.getMimeType() == ""):
        mimeType = ngamsHighLevelLib.\
                   determineMimeType(srvObj.getCfg(), reqPropsObj.getFileUri())
        reqPropsObj.setMimeType(mimeType)
    else:
        mimeType = reqPropsObj.getMimeType()

    ioTime = 0
    reqPropsObj.incIoTime(ioTime)
    
    
    port = None
    winsize = None
    num_streams = None   
    checksum = None 
    if (parsDic.has_key('bport')):
        port = int(parsDic['bport'])
    if (parsDic.has_key('bwinsize')):
        winsize = parsDic['bwinsize']
    if (parsDic.has_key('bnum_streams')):
        num_streams = int(parsDic['bnum_streams'])
    if (parsDic.has_key('bchecksum')):
        checksum = parsDic['bchecksum']
        
    
    bparam = bbcp_param(port, winsize, num_streams, checksum)
    
    (resDapi, targDiskInfo, iorate) = archiveFromFile(srvObj, fileUri, bparam, 0, mimeType, reqPropsObj)
    if (resDapi == NGAMS_FAILURE):
        errMsg = targDiskInfo
        srvObj.httpReply(reqPropsObj, httpRef, 500, errMsg + '\n')
        return

    # Inform the caching service about the new file.
    info(3, "Inform the caching service about the new file.")
    if (srvObj.getCachingActive()):
        diskId      = resDapi.getDiskId()
        fileId      = resDapi.getFileId()
        fileVersion = 1
        filename    = resDapi.getRelFilename()
        ngamsCacheControlThread.addEntryNewFilesDbm(srvObj, diskId, fileId,
                                                   fileVersion, filename)

    # Update disk info in NGAS Disks.
    info(3, "Update disk info in NGAS Disks.")
    stat = updateDiskInfo(srvObj, resDapi)

    # Check if the disk is completed.
    # We use an approximate estimate for the remaning disk space to avoid
    # to read the DB.
    info(3, "Check available space in disk")
    availSpace = getDiskSpaceAvail(targDiskInfo.getMountPoint(), smart=False)
    if (availSpace < srvObj.getCfg().getFreeSpaceDiskChangeMb()):
        complDate = PccUtTime.TimeStamp().getTimeStamp()
        targDiskInfo.setCompleted(1).setCompletionDate(complDate)
        targDiskInfo.write(srvObj.getDb())

    # Request after-math ...
    srvObj.setSubState(NGAMS_IDLE_SUBSTATE)
    msg = "Successfully handled Archive Pull Request for data file " +\
          "with URI: " + reqPropsObj.getSafeFileUri()
    info(1, msg)
    srvObj.ingestReply(reqPropsObj, httpRef, NGAMS_HTTP_SUCCESS,
                       NGAMS_SUCCESS, msg, targDiskInfo)

    # Trigger Subscription Thread. This is a special version for MWA, in which we simply swapped MIRRARCHIVE and QARCHIVE
    # chen.wu@icrar.org
    msg = "triggering SubscriptionThread for file %s" % resDapi.getFileId()
    info(3, msg)
    srvObj.addSubscriptionInfo([(resDapi.getFileId(),
                                 resDapi.getFileVersion())], [])
    srvObj.triggerSubscriptionThread()


    return (resDapi.getFileId(), '%s/%s' % (targDiskInfo.getMountPoint(), resDapi.getRelFilename()), 
            iorate)

# EOF<|MERGE_RESOLUTION|>--- conflicted
+++ resolved
@@ -1,6 +1,7 @@
 #
-#    ICRAR - International Centre for Radio Astronomy Research
-#    Copyright by UWA (in the framework of the ICRAR)
+#    ALMA - Atacama Large Millimiter Array
+#    (c) European Southern Observatory, 2002
+#    Copyright by ESO (in the framework of the ALMA collaboration),
 #    All rights reserved
 #
 #    This library is free software; you can redistribute it and/or
@@ -18,56 +19,29 @@
 #    Foundation, Inc., 59 Temple Place, Suite 330, Boston,
 #    MA 02111-1307  USA
 #
-
-#******************************************************************************
 """
 NGAS Command Plug-In, implementing a Archive PULL Command using BBCP
 
-In order to be able to use it you will need to have bbcp installed and 
-accessible on the system path on both the target and the source machines 
-of the data file. You will also need to make sure that you can login using 
-authorised_keys with the intended users in both directions. Once this is 
-correctly configured, you can run a command like:
-
-wget -O BBCPARC.xml "http://ngas.ddns.net:7777/BBCPARC?fileUri=/home/ngas/NGAS/log/LogFile.nglog”
-
-<<<<<<< HEAD
-or
-
-wget -O BARCHIVE.xml "http://ngas1.ddns.net:7777/BBCPARC?fileUri=ngas@ngas2.host:/home/ngas/NGAS/log/LogFile.nglog&reload=1”
-
-from a third machine. The first is a local archiving using bbcp, the second pulls the file from the remote host using bbcp.
-=======
+This works by calling archiveFromFile, which in turn takes care of all the handling
+
+Usgae example with wget:
+
 wget -O BARCHIVE.xml "http://ngas.ddns.net:7777/BBCPARC?fileUri=/home/ngas/NGAS/log/LogFile.nglog"
-
-Usage example with curl to send file from Pawsey to MIT:
-
-(without checksum)
-curl --connect-timeout 7200 eor-12.mit.edu:7777/BBCPARC?fileUri=ngas%40146.118.84.67%3A/mnt/mwa01fs/MWA/testfs/KNOPPIX_V7.2.0DVD-2013-06-16-EN.iso\&bport=7790\&bwinsize=%3D32m\&bnum_streams=12\&mimeType=application/octet-stream
-
-(with checksum)
-curl --connect-timeout 7200 eor-12.mit.edu:7777/BBCPARC?fileUri=ngas%40146.118.84.67%3A/mnt/mwa01fs/MWA/testfs/output_320M_001.dat\&bport=7790\&bwinsize=%3D32m\&bnum_streams=12\&mimeType=application/octet-stream\&bchecksum=-354041269
->>>>>>> da09704c
 """
-
-import commands
-from collections import namedtuple
 
 from ngams import *
 import ngamsHighLevelLib
 import ngamsCacheControlThread
 import ngamsArchiveUtils
 
-bbcp_param = namedtuple('bbcp_param', 'port, winsize, num_streams, checksum')
-
-def bbcpFile(srcFilename, targFilename, bparam,
+def bbcpFile(srcFilename, targFilename, 
     keyfile='', ssh_prefix=''):
     """
     Use bbcp tp copy file <srcFilename> to <targFilename>
 
     NOTE: This requires remote access to the host as well as
          a bbcp installation on both the remote and local host.
-    """    
+    """
     info(3,"Copying file: " + srcFilename + " to filename: " + targFilename)
     try:
         # Make target file writable if existing.
@@ -77,30 +51,13 @@
         #checkAvailDiskSpace(targFilename, fileSize)
         timer = PccUtTime.Timer()
         if keyfile: keyfile = '-i {0}'.format(keyfile)
-        
-        if bparam.port:
-            pt = '-Z %d' % bparam.port
-        else:
-            pt = '-Z 5678'
-        
-        if bparam.winsize: 
-            fw = '-w %s' % bparam.winsize
-        else:
-            fw = ''
-        
-        if (bparam.num_streams):
-            ns = '-s %d' % bparam.num_streams
-        else:
-            ns = ''
-        
-        cmd = "bbcp -r -V -a %s %s -P 2 %s %s %s %s%s" %\
-                (fw, ns, pt, keyfile, srcFilename, ssh_prefix, targFilename)
+        cmd = "bbcp -Z 5678 %s %s %s%s" %\
+                (keyfile, srcFilename, ssh_prefix, targFilename)
         info(3, "Executing external command: {0}".format(cmd))
         stat, out = commands.getstatusoutput(cmd)
         if (stat): raise Exception, "Error executing copy command: %s: %s"%\
                    (cmd, str(out))
         deltaTime = timer.stop()
-        info(3, 'BBCP final message: ' + out.split('\n')[-1]) # e.g. "1 file copied at effectively 18.9 MB/s"
     except Exception, e:
         errMsg = genLog("NGAMS_AL_CP_FILE", [srcFilename, targFilename, str(e)])
         alert(errMsg)
@@ -132,7 +89,6 @@
 
 def archiveFromFile(srvObj,
                     filename,
-                    bparam,
                     noReplication = 0,
                     mimeType = None,
                     reqPropsObj = None):
@@ -142,8 +98,6 @@
     srvObj:          Reference to NG/AMS Server Object (ngamsServer).
 
     filename:        Name of file to archive (string).
-    
-    bparam:          BBCP parameter (named tuple)
 
     noReplication:   Flag to enable/disable replication (integer).
 
@@ -188,10 +142,10 @@
                 reqPropsObjLoc.setTargDiskInfo(trgDiskInfo)
                 # copy the file to the staging area of the target disk
                 stagingFile = trgDiskInfo.getMountPoint()+ '/staging/' + os.path.basename(filename)
-                bbcpFile(filename, stagingFile, bparam)
+                bbcpFile(filename, stagingFile)
                 reqPropsObjLoc.setStagingFilename(stagingFile)
             except Exception, e:
-                errMsg = str(e) + ". Attempting to bbcp archive file: " +\
+                errMsg = str(e) + ". Attempting to archive local file: " +\
                          filename
                 ngamsArchiveUtils.ngamsNotification.notify(srvObj.getCfg(),
                                          NGAMS_NOTIF_NO_DISKS,
@@ -211,19 +165,7 @@
         iorate = reqPropsObjLoc.getSize()/(time.time() - st)
         setLogCache(10)
 
-        diskInfo = ngamsArchiveUtils.postFileRecepHandling(srvObj, reqPropsObjLoc, resMain)
-        if (bparam.checksum):
-            #info(3, "Checking the checksum")
-            fileObj = diskInfo.getFileObj(0)
-            cal_checksum = fileObj.getChecksum()
-            if (cal_checksum != bparam.checksum):
-                info(3, "Checksum inconsistency, removing the file from the archive")
-                import ngamsDiscardCmd
-                work_dir = srvObj.getCfg().getRootDirectory() + '/tmp/'
-                ngamsDiscardCmd._discardFile(srvObj, diskInfo.getDiskId(), fileObj.getFileId(), 
-                                             int(fileObj.getFileVersion()), execute = 1, tmpFilePat = work_dir)
-                raise Exception("Check sum error: remote CRC: %s, local CRC: %s" % (bparam.checksum, cal_checksum))
-        
+        ngamsArchiveUtils.postFileRecepHandling(srvObj, reqPropsObjLoc, resMain)
     except Exception, e:
         # If another error occurs, than one qualifying for Back-Log
         # Buffering the file, we have to log an error.
@@ -232,24 +174,20 @@
             notice("Tried to archive local file: " + filename +\
                    ". Attempt failed with following error: " + str(e) +\
                    ". Keeping original file.")
-            return [NGAMS_FAILURE, str(e), NGAMS_FAILURE]
+            return NGAMS_FAILURE
         else:
             error("Tried to archive local file: " + filename +\
                   ". Attempt failed with following error: " + str(e) + ".")
-            
-            """
-            # this will not work for bbcp files since they are often remote, cannot be moved like this
             notice("Moving local file: " +\
                    filename + " to Bad Files Directory -- cannot be handled.")
             ngamsHighLevelLib.moveFile2BadDir(srvObj.getCfg(), filename,
                                               filename)
-            """
             # Remove pickle file if available.
             pickleObjFile = filename + "." + NGAMS_PICKLE_FILE_EXT
             if (os.path.exists(pickleObjFile)):
                 info(2,"Removing Back-Log Buffer Pickle File: "+pickleObjFile)
                 rmFile(pickleObjFile)
-            return [NGAMS_FAILURE, str(e), NGAMS_FAILURE] 
+            return [NGAMS_FAILURE,NGAMS_FAILURE,NGAMS_FAILURE] 
 
     # If the file was handled successfully, we remove it from the
     # Back-Log Buffer Directory unless the local file was a log-file
@@ -325,28 +263,7 @@
     ioTime = 0
     reqPropsObj.incIoTime(ioTime)
     
-    
-    port = None
-    winsize = None
-    num_streams = None   
-    checksum = None 
-    if (parsDic.has_key('bport')):
-        port = int(parsDic['bport'])
-    if (parsDic.has_key('bwinsize')):
-        winsize = parsDic['bwinsize']
-    if (parsDic.has_key('bnum_streams')):
-        num_streams = int(parsDic['bnum_streams'])
-    if (parsDic.has_key('bchecksum')):
-        checksum = parsDic['bchecksum']
-        
-    
-    bparam = bbcp_param(port, winsize, num_streams, checksum)
-    
-    (resDapi, targDiskInfo, iorate) = archiveFromFile(srvObj, fileUri, bparam, 0, mimeType, reqPropsObj)
-    if (resDapi == NGAMS_FAILURE):
-        errMsg = targDiskInfo
-        srvObj.httpReply(reqPropsObj, httpRef, 500, errMsg + '\n')
-        return
+    (resDapi, targDiskInfo, iorate) = archiveFromFile(srvObj, fileUri, 0, mimeType, reqPropsObj)
 
     # Inform the caching service about the new file.
     info(3, "Inform the caching service about the new file.")
